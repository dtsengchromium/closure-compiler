/*
 * Copyright 2011 The Closure Compiler Authors.
 *
 * Licensed under the Apache License, Version 2.0 (the "License");
 * you may not use this file except in compliance with the License.
 * You may obtain a copy of the License at
 *
 *     http://www.apache.org/licenses/LICENSE-2.0
 *
 * Unless required by applicable law or agreed to in writing, software
 * distributed under the License is distributed on an "AS IS" BASIS,
 * WITHOUT WARRANTIES OR CONDITIONS OF ANY KIND, either express or implied.
 * See the License for the specific language governing permissions and
 * limitations under the License.
 */
package com.google.javascript.jscomp;

import static com.google.common.base.Preconditions.checkNotNull;
import static com.google.common.base.Preconditions.checkState;

import com.google.common.base.Predicates;
import com.google.common.collect.ImmutableCollection;
import com.google.common.collect.ImmutableList;
import com.google.javascript.jscomp.NodeTraversal.AbstractPostOrderCallback;
import com.google.javascript.jscomp.deps.ModuleLoader;
import com.google.javascript.jscomp.deps.ModuleLoader.ModulePath;
import com.google.javascript.jscomp.parsing.parser.FeatureSet;
import com.google.javascript.rhino.IR;
import com.google.javascript.rhino.JSDocInfo;
import com.google.javascript.rhino.JSDocInfoBuilder;
import com.google.javascript.rhino.Node;
import java.util.ArrayList;
import java.util.List;

/**
 * Rewrites a CommonJS module http://wiki.commonjs.org/wiki/Modules/1.1.1
 * into a form that can be safely concatenated.
 * Does not add a function around the module body but instead adds suffixes
 * to global variables to avoid conflicts.
 * Calls to require are changed to reference the required module directly.
 */
public final class ProcessCommonJSModules extends NodeTraversal.AbstractPreOrderCallback
    implements CompilerPass {
  private static final String EXPORTS = "exports";
  private static final String MODULE = "module";
  private static final String REQUIRE = "require";
  private static final String WEBPACK_REQUIRE = "__webpack_require__";

  public static final DiagnosticType UNKNOWN_REQUIRE_ENSURE =
      DiagnosticType.warning(
          "JSC_COMMONJS_UNKNOWN_REQUIRE_ENSURE_ERROR", "Unrecognized require.ensure call: {0}");

  public static final DiagnosticType SUSPICIOUS_EXPORTS_ASSIGNMENT =
      DiagnosticType.warning(
          "JSC_COMMONJS_SUSPICIOUS_EXPORTS_ASSIGNMENT",
          "Suspicious re-assignment of \"exports\" variable."
              + " Did you actually intend to export something?");

  private final AbstractCompiler compiler;
  private final String exportPropertyName;

  /**
   * Creates a new ProcessCommonJSModules instance which can be used to
   * rewrite CommonJS modules to a concatenable form.
   *
   * @param compiler The compiler
   */
  public ProcessCommonJSModules(AbstractCompiler compiler) {
    this.compiler = compiler;
    if (compiler.getOptions().getLanguageIn().toFeatureSet().has(
        FeatureSet.Feature.KEYWORDS_AS_PROPERTIES)) {
      this.exportPropertyName = "default";
    } else {
      this.exportPropertyName = "cjs";
    }
  }

  @Override
  public void process(Node externs, Node root) {
    NodeTraversal.traverseEs6(compiler, root, this);
  }

  @Override
  public boolean shouldTraverse(NodeTraversal t, Node n, Node parent) {
    if (n.isRoot()) {
      return true;
    } else if (n.isScript()) {
      if (compiler.getOptions().getModuleResolutionMode() == ModuleLoader.ResolutionMode.WEBPACK) {
        removeWebpackModuleShim(n);
      }

      FindImportsAndExports finder = new FindImportsAndExports();
      NodeTraversal.traverseEs6(compiler, n, finder);

<<<<<<< HEAD
      CompilerInput.ModuleType moduleType = compiler.getModuleTypeByName(
          getModuleName(compiler.getInput(n.getInputId())));

      boolean forceModuleDetection = moduleType == CompilerInput.ModuleType.IMPORTED_SCRIPT;

      boolean isCommonJsModule = finder.isCommonJsModule();
      ImmutableList.Builder<ExportInfo> exports = ImmutableList.builder();
      if (isCommonJsModule || forceModuleDetection) {
        finder.reportModuleErrors();

        if (!finder.umdPatterns.isEmpty()) {
          boolean needsRetraverse = finder.replaceUmdPatterns();

          // Removing the IIFE rewrites vars. We need to re-traverse
          // to get the new references.
          if (removeIIFEWrapper(n)) {
            needsRetraverse = true;
          }

          if (needsRetraverse) {
            finder = new FindImportsAndExports();
            NodeTraversal.traverseEs6(compiler, n, finder);
          }
=======
      if (!finder.umdPatterns.isEmpty()) {
        boolean needsRetraverse = finder.replaceUmdPatterns();

        if (!needsRetraverse) {
          needsRetraverse = removeIIFEWrapper(root);
        }

        // Inlining functions rewrites vars. We need to re-traverse
        // to get the new references.
        if (needsRetraverse) {
          finder = new FindImportsAndExports();
          NodeTraversal.traverseEs6(compiler, root, finder);
>>>>>>> 57f6e977
        }

        finder.initializeModule();

        //UMD pattern replacement can leave detached export references - don't include those
        for (ExportInfo export : finder.getModuleExports()) {
          if (NodeUtil.getEnclosingScript(export.node) != null) {
            exports.add(export);
          }
        }
        for (ExportInfo export : finder.getExports()) {
          if (NodeUtil.getEnclosingScript(export.node) != null) {
            exports.add(export);
          }
        }
      }

      NodeTraversal.traverseEs6(
          compiler,
          n,
          new RewriteModule(isCommonJsModule || forceModuleDetection, exports.build()));
    }
    return false;
  }

  public static String getModuleName(CompilerInput input) {
    ModulePath modulePath = input.getPath();
    if (modulePath == null) {
      return null;
    }

    return getModuleName(modulePath);
  }

  public static String getModuleName(ModulePath input) {
    return input.toModuleName();
  }

  public String getBasePropertyImport(String moduleName) {
    if (compiler.getModuleTypeByName(moduleName) == CompilerInput.ModuleType.ES6
        || compiler.getModuleTypeByName(moduleName) == CompilerInput.ModuleType.GOOG_MODULE) {
      return moduleName;
    }

    return moduleName + "." + exportPropertyName;
  }

  public boolean isCommonJsImport(Node requireCall) {
    return isCommonJsImport(requireCall, compiler.getOptions().getModuleResolutionMode());
  }

  /**
   * Recognize if a node is a module import. We recognize two forms:
   *
   *  - require("something");
   *  - __webpack_require__(4); // only when the module resolution is WEBPACK
   */
  public static boolean isCommonJsImport(Node requireCall, ModuleLoader.ResolutionMode resolutionMode) {
    if (requireCall.isCall() && requireCall.hasTwoChildren()) {
      if (resolutionMode == ModuleLoader.ResolutionMode.WEBPACK
          && requireCall.getFirstChild().matchesQualifiedName(WEBPACK_REQUIRE)
          && requireCall.getSecondChild().isNumber()) {
        return true;
      } else if (requireCall.getFirstChild().matchesQualifiedName(REQUIRE)
          && requireCall.getSecondChild().isString()) {
        return true;
      }
    }
    return false;
  }

  public String getCommonJsImportPath(Node requireCall) {
    return getCommonJsImportPath(requireCall, compiler.getOptions().getModuleResolutionMode());
  }

  public static String getCommonJsImportPath(Node requireCall, ModuleLoader.ResolutionMode resolutionMode) {
    if (resolutionMode == ModuleLoader.ResolutionMode.WEBPACK
        && requireCall.getSecondChild().isNumber()) {
      return String.valueOf(Double.valueOf(requireCall.getSecondChild().getDouble()).intValue());
    }

    return requireCall.getSecondChild().getString();
  }

  /**
   * Recognize if a node is a module export. We recognize several forms:
   *
   *  - module.exports = something;
   *  - module.exports.something = something;
   *  - exports.something = something;
   *
   * <p>In addition, we only recognize an export if the base export object is not defined or is
   * defined in externs.
   */
  public static boolean isCommonJsExport(NodeTraversal t, Node export, ModuleLoader.ResolutionMode resolutionMode) {
    if (export.matchesQualifiedName(MODULE + "." + EXPORTS)) {
      Var v = t.getScope().getVar(MODULE);
      if (v == null || v.isExtern()) {
        return true;
      }
    } else if (export.isName() && EXPORTS.equals(export.getString())) {
      Var v = t.getScope().getVar(export.getString());
      if (v == null || v.isGlobal()) {
        return true;
      }
    }
    return false;
  }

  /**
   * Information on a Universal Module Definition A UMD is an IF statement and a reference to which
   * branch contains the commonjs export
   */
  static class UmdPattern {
    final Node ifRoot;
    final Node activeBranch;

    UmdPattern(Node ifRoot, Node activeBranch) {
      this.ifRoot = ifRoot;
      this.activeBranch = activeBranch;
    }
  }

  static class ExportInfo {
    final Node node;
    final Scope scope;

    ExportInfo(Node node, Scope scope) {
      this.node = node;
      this.scope = scope;
    }
  }

  private Node getBaseQualifiedNameNode(Node n) {
    Node refParent = n;
    while (refParent.getParent() != null && refParent.getParent().isQualifiedName()) {
      refParent = refParent.getParent();
    }

    return refParent;
  }

  /**
   * UMD modules are often wrapped in an IIFE for cases where they are used as scripts instead of
   * modules. Remove the wrapper.
   * @return Whether an IIFE wrapper was found and removed.
   */
  private boolean removeIIFEWrapper(Node root) {
    checkState(root.isScript());
    Node n = root.getFirstChild();

    // Sometimes scripts start with a semicolon for easy concatenation.
    // Skip any empty statements from those
    while (n != null && n.isEmpty()) {
      n = n.getNext();
    }

    // An IIFE wrapper must be the only non-empty statement in the script,
    // and it must be an expression statement.
    if (n == null || !n.isExprResult() || n.getNext() != null) {
      return false;
    }

    // Function expression can be forced with !, just skip !
<<<<<<< HEAD
    // FIXME: Expression could also be forced with: + - ~ void
    // FIXME: ! ~ void can be repeated any number of times
=======
    // TODO(ChadKillingsworth):
    //   Expression could also be forced with: + - ~ void
    //   ! ~ void can be repeated any number of times
>>>>>>> 57f6e977
    if (n != null && n.getFirstChild() != null && n.getFirstChild().isNot()) {
      n = n.getFirstChild();
    }

    Node call = n.getFirstChild();
    if (call == null || !call.isCall()) {
      return false;
    }

    // Find the IIFE call and function nodes
    Node fnc;
    if (call.getFirstChild().isFunction()) {
      fnc = n.getFirstFirstChild();
    } else if (call.getFirstChild().isGetProp()
        && call.getFirstFirstChild().isFunction()
        && call.getFirstFirstChild().getNext().isString()
        && call.getFirstFirstChild().getNext().getString().equals("call")) {
      fnc = call.getFirstFirstChild();

      // We only support explicitly binding "this" to the parent "this" or "exports"
      if (!(call.getSecondChild() != null
          && (call.getSecondChild().isThis() || call.getSecondChild().matchesQualifiedName(EXPORTS)))) {
        return false;
      }
    } else {
      return false;
    }

    if (NodeUtil.isVarArgsFunction(fnc)) {
      return false;
    }

    CompilerInput ci = compiler.getInput(root.getInputId());
    ModulePath modulePath = ci.getPath();
    if (modulePath == null) {
      return false;
    }

    String iifeLabel = getModuleName(modulePath) + "_iifeWrapper";

    FunctionToBlockMutator mutator =
        new FunctionToBlockMutator(compiler, compiler.getUniqueNameIdSupplier());
    Node block = mutator.unwrapIifeInModule(iifeLabel, fnc, call);
    root.removeChildren();
    root.addChildrenToFront(block.removeChildren());
    reportNestedScopesDeleted(fnc);
    compiler.reportChangeToEnclosingScope(root);

    return true;
  }

  /**
   * For AMD wrappers, webpack adds a shim for the "module" variable. We need
   * that to be a free var so we correct the reference.
   */
  private void removeWebpackModuleShim(Node root) {
    checkState(root.isScript());
    Node n = root.getFirstChild();

    // Sometimes scripts start with a semicolon for easy concatenation.
    // Skip any empty statements from those
    while (n != null && n.isEmpty()) {
      n = n.getNext();
    }

    // An IIFE wrapper must be the only non-empty statement in the script,
    // and it must be an expression statement.
    if (n == null || !n.isExprResult() || n.getNext() != null) {
      return;
    }

    Node call = n.getFirstChild();
    if (call == null || !call.isCall()) {
      return;
    }

    // Find the IIFE call and function nodes
    Node fnc;
    if (call.getFirstChild().isFunction()) {
      fnc = n.getFirstFirstChild();
    } else if (call.getFirstChild().isGetProp()
        && call.getFirstFirstChild().isFunction()
        && call.getFirstFirstChild().getNext().isString()
        && call.getFirstFirstChild().getNext().getString().equals("call")) {
      fnc = call.getFirstFirstChild();
    } else {
      return;
    }

    Node params = NodeUtil.getFunctionParameters(fnc);
    Node moduleParam = null;
    Node param = params.getFirstChild();
    int paramNumber = 0;
    while(param != null) {
      paramNumber++;
      if (param.isName() && param.getString().equals(MODULE)) {
        moduleParam = param;
        break;
      }
      param = param.getNext();
    }
    if (moduleParam == null) {
      return;
    }

    boolean isFreeCall = call.getBooleanProp(Node.FREE_CALL);
    Node arg = call.getChildAtIndex(isFreeCall ? paramNumber : paramNumber + 1);
    if (arg == null) {
      return;
    }

    if (arg.isCall()
        && arg.getFirstChild().isCall()
        && isCommonJsImport(arg.getFirstChild())
        && arg.getSecondChild().isName()
        && arg.getSecondChild().getString().equals(MODULE)) {
      String importPath = getCommonJsImportPath(arg.getFirstChild());

      ModulePath modulePath =
          compiler.getInput(root.getInputId())
              .getPath()
              .resolveJsModule(
                  importPath,
                  arg.getSourceFileName(),
                  arg.getLineno(),
                  arg.getCharno());
      if (modulePath == null) {
        // The module loader will issue an error
        return;
      }

      if (modulePath.toString().contains("/buildin/module.js")) {
        arg.detachFromParent();
        param.detachFromParent();
        compiler.reportChangeToEnclosingScope(call);
      }
    }
  }

  /**
   * Traverse the script. Find all references to CommonJS require (import) and module.exports or
   * export statements. Rewrites any require calls to reference the rewritten module name.
   */
  class FindImportsAndExports implements NodeTraversal.Callback {
    private boolean hasGoogProvideOrModule = false;
    private Node script = null;

    boolean isCommonJsModule() {
      return (exports.size() > 0 || moduleExports.size() > 0 || webpackExports.size() > 0)
          && !hasGoogProvideOrModule;
    }

    List<UmdPattern> umdPatterns = new ArrayList<>();
    List<ExportInfo> moduleExports = new ArrayList<>();
    List<ExportInfo> exports = new ArrayList<>();
    List<ExportInfo> webpackExports = new ArrayList<>();
    List<JSError> errors = new ArrayList<>();

    public List<ExportInfo> getModuleExports() {
      return ImmutableList.copyOf(moduleExports);
    }

    public List<ExportInfo> getExports() {
      return ImmutableList.copyOf(exports);
    }

    @Override
    public boolean shouldTraverse(NodeTraversal nodeTraversal, Node n, Node parent) {
      if (n.isScript()) {
        checkState(this.script == null);
        this.script = n;
      }
      return true;
    }

    @Override
    public void visit(NodeTraversal t, Node n, Node parent) {
      if (t.inGlobalScope()) {
        // Check for goog.provide or goog.module statements
        if (parent == null
            || NodeUtil.isControlStructure(parent)
            || NodeUtil.isStatementBlock(parent)) {
          if (n.isExprResult()) {
            Node maybeGetProp = n.getFirstFirstChild();
            if (maybeGetProp != null
                && (maybeGetProp.matchesQualifiedName("goog.provide")
                    || maybeGetProp.matchesQualifiedName("goog.module"))) {
              hasGoogProvideOrModule = true;
            }
          }
        }
      }

      // Find require.ensure calls
      if (n.isCall() && n.getFirstChild().matchesQualifiedName("require.ensure")) {
        visitRequireEnsureCall(t, n);
      }

      if (n.matchesQualifiedName(MODULE + "." + EXPORTS)) {
        if (ProcessCommonJSModules.isCommonJsExport(t, n, compiler.getOptions().moduleResolutionMode)) {
          moduleExports.add(new ExportInfo(n, t.getScope()));

          // If the module.exports statement is nested in the then branch of an if statement,
          // assume the if statement is an UMD pattern with a common js export in the then branch
          // This seems fragile but has worked well for a long time.
          // TODO(ChadKillingsworth): Discover if there is a better way to detect these.
          Node ifAncestor = getOutermostIfAncestor(parent);
          if (ifAncestor != null && !umdPatternsContains(umdPatterns, ifAncestor)) {
            umdPatterns.add(new UmdPattern(ifAncestor, ifAncestor.getSecondChild()));
          }
        }
      } else if (n.matchesQualifiedName("define.amd")) {
        // If a define.amd statement is nested in the then branch of an if statement,
        // assume the if statement is an UMD pattern with a common js export
        // in the else branch
        // This seems fragile but has worked well for a long time.
        // TODO(ChadKillingsworth): Discover if there is a better way to detect these.
        Node ifAncestor = getOutermostIfAncestor(parent);
        if (ifAncestor != null && !umdPatternsContains(umdPatterns, ifAncestor)) {
          umdPatterns.add(new UmdPattern(ifAncestor, ifAncestor.getChildAtIndex(2)));
        }
      }

      if (n.isName() && EXPORTS.equals(n.getString())) {
        Var v = t.getScope().getVar(EXPORTS);
        if (v == null || v.isGlobal()) {
          Node qNameRoot = getBaseQualifiedNameNode(n);
          if (qNameRoot != null
              && qNameRoot.matchesQualifiedName(EXPORTS)
              && NodeUtil.isLValue(qNameRoot)) {
            // Match the special assignment
            // exports = module.exports
            if (n.getGrandparent().isExprResult()
                && n.getNext() != null
                && ((n.getNext().isGetProp()
                        && n.getNext().matchesQualifiedName(MODULE + "." + EXPORTS))
                    || (n.getNext().isAssign()
                        && n.getNext().getFirstChild().matchesQualifiedName(MODULE + "." + EXPORTS))))
            {
              exports.add(new ExportInfo(n, t.getScope()));
            } else if (!this.hasGoogProvideOrModule) {
              errors.add(t.makeError(qNameRoot, SUSPICIOUS_EXPORTS_ASSIGNMENT));
            }
          } else {
            exports.add(new ExportInfo(n, t.getScope()));

            // If the exports statement is nested in the then branch of an if statement,
            // assume the if statement is an UMD pattern with a common js export in the then branch
            // This seems fragile but has worked well for a long time.
            // TODO(ChadKillingsworth): Discover if there is a better way to detect these.
            Node ifAncestor = getOutermostIfAncestor(parent);
            if (ifAncestor != null && !umdPatternsContains(umdPatterns, ifAncestor)) {
              umdPatterns.add(new UmdPattern(ifAncestor, ifAncestor.getSecondChild()));
            }
          }
        }
      } else if (n.isThis() && n.getParent().isGetProp() && t.inGlobalScope()) {
        exports.add(new ExportInfo(n, t.getScope()));
      }

      if (isCommonJsImport(n)) {
        visitRequireCall(t, n, parent);
      }
    }

    /** Visit require calls.  */
    private void visitRequireCall(NodeTraversal t, Node require, Node parent) {
      String requireName = getCommonJsImportPath(require);
      ModulePath modulePath =
          t.getInput()
              .getPath()
              .resolveJsModule(
                  requireName,
                  require.getSourceFileName(),
                  require.getLineno(),
                  require.getCharno());
      if (modulePath == null) {
        // The module loader will issue an error
        return;
      }

      // When require("name") is used as a standalone statement (the result isn't used)
      // it indicates that a module is being loaded for the side effects it produces.
      // In this case the require statement should just be removed as the dependency
      // sorting will insert the file for us.
      if (!NodeUtil.isExpressionResultUsed(require)
          && parent.isExprResult()
          && NodeUtil.isStatementBlock(parent.getParent())) {
        Node grandparent = parent.getParent();
        parent.detach();
        compiler.reportChangeToEnclosingScope(grandparent);
      }
    }

    /**
     * Visit require.ensure calls. Replace the call with an IIFE. Require.ensure must always be of
     * the form:
     *
     * <p>require.ensure(['module1', ...], function(require) {})
     */
    private void visitRequireEnsureCall(NodeTraversal t, Node call) {
      if (call.getChildCount() != 3) {
        compiler.report(
            t.makeError(
                call,
                UNKNOWN_REQUIRE_ENSURE,
                "Expected the function to have 2 arguments but instead found {0}",
                "" + call.getChildCount()));
        return;
      }

      Node dependencies = call.getSecondChild();
      if (!dependencies.isArrayLit()) {
        compiler.report(
            t.makeError(
                dependencies,
                UNKNOWN_REQUIRE_ENSURE,
                "The first argument must be an array literal of string literals."));
        return;
      }

      for (Node dep : dependencies.children()) {
        if (!dep.isString()) {
          compiler.report(
              t.makeError(
                  dep,
                  UNKNOWN_REQUIRE_ENSURE,
                  "The first argument must be an array literal of string literals."));
          return;
        }
      }
      Node callback = dependencies.getNext();
      if (!(callback.isFunction()
          && callback.getSecondChild().getChildCount() == 1
          && callback.getSecondChild().getFirstChild().isName()
          && "require".equals(callback.getSecondChild().getFirstChild().getString()))) {
        compiler.report(
            t.makeError(
                callback,
                UNKNOWN_REQUIRE_ENSURE,
                "The second argument must be a function"
                    + " whose first argument is named \"require\"."));
        return;
      }

      callback.detach();

      // Remove the "require" argument from the parameter list.
      callback.getSecondChild().removeChildren();
      call.removeChildren();
      call.putBooleanProp(Node.FREE_CALL, true);
      call.addChildToFront(callback);

      t.reportCodeChange();
    }

    void reportModuleErrors() {
      for (JSError error : errors) {
        compiler.report(error);
      }
    }

    /**
     * If the export is directly assigned more than once, or the assignments are not global, declare
     * the module name variable.
     *
     * <p>If all of the assignments are simply property assignments, initialize the module name
     * variable as a namespace.
     */
    void initializeModule() {
      CompilerInput ci = compiler.getInput(this.script.getInputId());
      ModulePath modulePath = ci.getPath();
      if (modulePath == null) {
        return;
      }

      String moduleName = getModuleName(ci);

      List<ExportInfo> exportsToRemove = new ArrayList<>();
      for (ExportInfo export : exports) {
        if (NodeUtil.getEnclosingScript(export.node) == null) {
          continue;
        }
        Node qNameBase = getBaseQualifiedNameNode(export.node);
        if (export.node == qNameBase
            && export.node.getParent().isAssign()
            && export.node.getGrandparent().isExprResult()
            && export.node.getPrevious() == null
            && export.node.getNext() != null) {

          // Find any identity assignments and just remove them
          // exports = module.exports;
          if (export.node.getNext().isGetProp()
              && export.node.getNext().matchesQualifiedName(MODULE + "." + EXPORTS)) {
            for (ExportInfo moduleExport : moduleExports) {
              if (moduleExport.node == export.node.getNext()) {
                moduleExports.remove(moduleExport);
                break;
              }
            }

            Node changeRoot = export.node.getGrandparent().getParent();
            export.node.getGrandparent().detach();
            exportsToRemove.add(export);
            compiler.reportChangeToEnclosingScope(changeRoot);

          // Find compound identity assignments and remove the exports = portion
          // exports = module.exports = foo;
          } else if (export.node.getNext().isAssign()
              && export.node.getNext().getFirstChild().matchesQualifiedName(MODULE + "." + EXPORTS)) {
            Node assign = export.node.getNext();
            export.node.getParent().replaceWith(assign.detach());
            exportsToRemove.add(export);
            compiler.reportChangeToEnclosingScope(assign);
          }
        }
      }

      exports.removeAll(exportsToRemove);

      // If we assign to the variable more than once or all the assignments
      // are properties, initialize the variable as well.
      int directAssignmentsAtTopLevel = 0;
      int directAssignments = 0;
      for (ExportInfo export : moduleExports) {
        if (NodeUtil.getEnclosingScript(export.node) == null) {
          continue;
        }

        Node base = getBaseQualifiedNameNode(export.node);
        if (base == export.node && export.node.getParent().isAssign()) {
          Node rValue = NodeUtil.getRValueOfLValue(export.node);
          if (rValue == null || !rValue.isObjectLit()) {
            directAssignments++;
            Node expr = export.node.getParent().getParent();
            if (expr.isExprResult()
                && (NodeUtil.isTopLevel(expr.getParent())
<<<<<<< HEAD
                    || (expr.getParent().isNormalBlock() && NodeUtil.isTopLevel(expr.getGrandparent())))) {
=======
                || (expr.getParent().isNormalBlock()
                    && NodeUtil.isTopLevel(expr.getGrandparent())))) {
>>>>>>> 57f6e977
              directAssignmentsAtTopLevel++;
            }
          }
        }
      }

      Node initModule  = IR.var(IR.name(moduleName), IR.objectlit());
      JSDocInfoBuilder builder = new JSDocInfoBuilder(true);
      builder.recordConstancy();
      initModule.setJSDocInfo(builder.build());
      if (directAssignmentsAtTopLevel > 1
          || (directAssignmentsAtTopLevel == 0 && directAssignments > 0)
          || directAssignments == 0) {
        Node defaultProp = IR.stringKey(exportPropertyName);
        defaultProp.addChildrenToFront(IR.objectlit());
        initModule.getFirstFirstChild().addChildrenToFront(defaultProp);
        if (directAssignments == 0) {
          builder = new JSDocInfoBuilder(true);
          builder.recordConstancy();
          defaultProp.setJSDocInfo(builder.build());
        }
      }
      this.script.addChildToFront(initModule.useSourceInfoFromForTree(this.script));
      compiler.reportChangeToEnclosingScope(this.script);
    }

    /** Find the outermost if node ancestor for a node without leaving the function scope */
    private Node getOutermostIfAncestor(Node n) {
      if (n == null || NodeUtil.isTopLevel(n) || n.isFunction()) {
        return null;
      }
      Node parent = n.getParent();
      if (parent == null) {
        return null;
      }

      // When walking up ternary operations (hook), don't check if parent is the condition,
      // because one ternary operation can be then/else branch of another.
      if ((parent.isIf() && parent.getFirstChild() == n) || parent.isHook()) {
        Node outerIf = getOutermostIfAncestor(parent);
        if (outerIf != null) {
          return outerIf;
        }

        return parent;
      }

      return getOutermostIfAncestor(parent);
    }

    /** Remove a Universal Module Definition and leave just the commonjs export statement */
    boolean replaceUmdPatterns() {
      boolean needsRetraverse = false;
      Node changeScope;
<<<<<<< HEAD
      int factoryCounter = 1;
=======
>>>>>>> 57f6e977
      for (UmdPattern umdPattern : umdPatterns) {
        if (NodeUtil.getEnclosingScript(umdPattern.ifRoot) == null) {
          reportNestedScopesDeleted(umdPattern.ifRoot);
          continue;
        }

        Node parent = umdPattern.ifRoot.getParent();
        Node newNode = umdPattern.activeBranch;

        if (newNode == null) {
          parent.removeChild(umdPattern.ifRoot);
          reportNestedScopesDeleted(umdPattern.ifRoot);
          compiler.reportChangeToEnclosingScope(parent);
<<<<<<< HEAD
          needsRetraverse = true;
=======
>>>>>>> 57f6e977
          continue;
        }

        // Remove redundant block node. Not strictly necessary, but makes tests more legible.
        if (umdPattern.activeBranch.isNormalBlock()
            && umdPattern.activeBranch.getChildCount() == 1) {
          newNode = umdPattern.activeBranch.removeFirstChild();
        } else {
          newNode.getParent().removeChild(newNode);
        }
        needsRetraverse = true;
        parent.replaceChild(umdPattern.ifRoot, newNode);
<<<<<<< HEAD
        reportNestedScopesDeleted(umdPattern.ifRoot);
=======
>>>>>>> 57f6e977
        changeScope = NodeUtil.getEnclosingChangeScopeRoot(newNode);
        if (changeScope != null) {
          compiler.reportChangeToEnclosingScope(newNode);
        }

        Node block = parent;
        if (block.isExprResult()) {
          block = block.getParent();
        }

        // Detect UMD Factory Patterns and inline the functions
        if (block.isNormalBlock() && block.getParent().isFunction()
            && block.getGrandparent().isCall()
            && parent.hasOneChild()) {
          Node enclosingFnCall = block.getGrandparent();
          Node fn = block.getParent();

          Node enclosingScript = NodeUtil.getEnclosingScript(enclosingFnCall);
          if (enclosingScript == null) {
            continue;
          }
<<<<<<< HEAD
          CompilerInput ci = compiler.getInput(NodeUtil.getEnclosingScript(enclosingFnCall).getInputId());
=======
          CompilerInput ci = compiler.getInput(
              NodeUtil.getEnclosingScript(enclosingFnCall).getInputId());
>>>>>>> 57f6e977
          ModulePath modulePath = ci.getPath();
          if (modulePath == null) {
            continue;
          }
          needsRetraverse = true;
<<<<<<< HEAD
          String factoryLabel = modulePath.toModuleName() + "_factory" + Integer.toString(factoryCounter);
          factoryCounter++;

          FunctionToBlockMutator mutator =
              new FunctionToBlockMutator(compiler, compiler.getUniqueNameIdSupplier());
          Node newStatements = mutator.mutate(factoryLabel, fn, enclosingFnCall, null, false, false);
=======
          String factoryLabel = modulePath.toModuleName() + "_factory";

          FunctionToBlockMutator mutator = new FunctionToBlockMutator(
              compiler, compiler.getUniqueNameIdSupplier());
          Node newStatements = mutator.mutate(
              factoryLabel, fn, enclosingFnCall, null, false, false);
>>>>>>> 57f6e977

          // Check to see if the returned block is of the form:
          // {
          //   var jscomp$inline = function() {};
          //   jscomp$inline();
          // }
          //
          // If so, inline again
          if (newStatements.isNormalBlock()
              && newStatements.hasTwoChildren()
              && newStatements.getFirstChild().isVar()
              && newStatements.getFirstFirstChild().hasOneChild()
              && newStatements.getFirstFirstChild().getFirstChild().isFunction()
              && newStatements.getSecondChild().isExprResult()) {
            Node inlinedFn = newStatements.getFirstFirstChild().getFirstChild();
<<<<<<< HEAD
            Node expr = newStatements.getSecondChild().getFirstChild();
            Node call = null;
            String assignedName = null;
            if (expr.isAssign() && expr.getSecondChild().isCall()) {
              call = expr.getSecondChild();
              assignedName = compiler.getUniqueNameIdSupplier().get();
=======
            String fnName = newStatements.getFirstFirstChild().getString();
            Node expr = newStatements.getSecondChild().getFirstChild();
            Node call = null;
            if (expr.isAssign() && expr.getSecondChild().isCall()) {
              call = expr.getSecondChild();
>>>>>>> 57f6e977
            } else if (expr.isCall()) {
              call = expr;
            }

            if (call != null) {
<<<<<<< HEAD
              Node newStatements2 = mutator.mutate(
                  factoryLabel, inlinedFn, call, assignedName, false, false);
              if (expr.isAssign() && assignedName != null) {
                Node resultVar = IR.var(IR.name(assignedName)).useSourceInfoFromForTree(expr);
                newStatements.replaceChild(newStatements.getFirstChild(), resultVar);
                newStatements.addChildAfter(newStatements2, resultVar);
                expr.replaceChild(expr.getSecondChild(), IR.name(assignedName)
                    .useSourceInfoFrom(expr));
              } else {
                newStatements = newStatements2;
=======
              newStatements = mutator.mutate(
                  factoryLabel, inlinedFn, call, null, false, false);
              if (expr.isAssign() && newStatements.hasOneChild()
                  && newStatements.getFirstChild().isExprResult()) {
                expr.replaceChild(
                    expr.getSecondChild(),
                    newStatements.getFirstFirstChild().detach());
                newStatements = expr.getParent().detach();
>>>>>>> 57f6e977
              }
            }
          }

          Node callRoot = enclosingFnCall.getParent();
          if (callRoot.isNot()) {
            callRoot = callRoot.getParent();
          }
          if (callRoot.isExprResult()) {
            callRoot = callRoot.getParent();

            callRoot.detachChildren();
            callRoot.addChildToFront(newStatements);
<<<<<<< HEAD
            reportNestedScopesChanged(callRoot);
            compiler.reportChangeToEnclosingScope(callRoot);
            reportNestedScopesDeleted(enclosingFnCall);
          } else {
            parent.replaceChild(umdPattern.ifRoot, newNode);
            compiler.reportChangeToEnclosingScope(newNode);
            reportNestedScopesDeleted(umdPattern.ifRoot);
=======
            changeScope = NodeUtil.getEnclosingChangeScopeRoot(callRoot);
            if (changeScope != null) {
              compiler.reportChangeToEnclosingScope(callRoot);
            }
          } else {
            parent.replaceChild(umdPattern.ifRoot, newNode);
            changeScope = NodeUtil.getEnclosingChangeScopeRoot(newNode);
            if (changeScope != null) {
              compiler.reportChangeToEnclosingScope(newNode);
            }
>>>>>>> 57f6e977
          }
        }
      }
      return needsRetraverse;
    }
  }

  private void reportNestedScopesDeleted(Node n) {
    NodeUtil.visitPreOrder(
        n,
        new NodeUtil.Visitor() {
          @Override
          public void visit(Node n) {
            if (n.isFunction()) {
              compiler.reportFunctionDeleted(n);
            }
          }
        },
        Predicates.<Node>alwaysTrue());
  }

  private void reportNestedScopesChanged(Node n) {
    NodeUtil.visitPreOrder(
        n,
        new NodeUtil.Visitor() {
          @Override
          public void visit(Node n) {
            if (n.isFunction()) {
              compiler.reportChangeToChangeScope(n);
            }
          }
        },
        Predicates.<Node>alwaysTrue());
  }

  private static boolean umdPatternsContains(List<UmdPattern> umdPatterns, Node n) {
    for (UmdPattern umd : umdPatterns) {
      if (umd.ifRoot == n) {
        return true;
      }
    }
    return false;
  }

  /**
   * Traverse a file and rewrite all references to imported names directly to the targeted module
   * name.
   *
   * <p>If a file is a CommonJS module, rewrite export statements. Typically exports create an alias
   * - the rewriting tries to avoid such aliases.
   */
  private class RewriteModule extends AbstractPostOrderCallback {
    private final boolean allowFullRewrite;
    private final ImmutableCollection<ExportInfo> exports;
    private final List<Node> imports = new ArrayList<>();
    private final List<Node> rewrittenClassExpressions = new ArrayList<>();
    private final List<Node> functionsToHoist = new ArrayList<>();

    public RewriteModule(boolean allowFullRewrite, ImmutableCollection<ExportInfo> exports) {
      this.allowFullRewrite = allowFullRewrite;
      this.exports = exports;
    }

    @Override
    public void visit(NodeTraversal t, Node n, Node parent) {
      switch (n.getToken()) {
        case SCRIPT:
          // Class names can't be changed during the middle of a traversal. Unlike functions,
          // the name can be the EMPTY token rather than just a zero length string.
          for (Node clazz : rewrittenClassExpressions) {
            clazz.replaceChild(
                clazz.getFirstChild(), IR.empty().useSourceInfoFrom(clazz.getFirstChild()));
            t.reportCodeChange();
          }

          CompilerInput ci = compiler.getInput(n.getInputId());
          String moduleName = getModuleName(ci);

          // Hoist functions in reverse order so that they maintain the same relative
          // order after hoisting.
          for (int i = functionsToHoist.size() - 1; i >= 0; i--) {
            Node functionExpr = functionsToHoist.get(i);
            Node scopeRoot = t.getClosestHoistScopeRoot();
            Node insertionPoint = scopeRoot.getFirstChild();
            if (insertionPoint == null
                || !(insertionPoint.isVar()
                    && insertionPoint.getFirstChild().getString().equals(moduleName))) {
              insertionPoint = null;
            }

            if (insertionPoint == null) {
              if (scopeRoot.getFirstChild() != functionExpr) {
                scopeRoot.addChildToFront(functionExpr.detach());
              }
            } else if (insertionPoint != functionExpr && insertionPoint.getNext() != functionExpr) {
              scopeRoot.addChildAfter(functionExpr.detach(), insertionPoint);
            }
          }

          for (ExportInfo export : exports) {
            visitExport(t, export);
          }

          for (Node require : imports) {
            visitRequireCall(t, require, require.getParent());
          }

          break;

        case CALL:
          if (isCommonJsImport(n)) {
            imports.add(n);
          }
          break;

        case VAR:
        case LET:
        case CONST:
          // Multiple declarations need split apart so that they can be refactored into
          // property assignments or removed altogether.
          if (n.hasMoreThanOneChild() && !NodeUtil.isAnyFor(parent)) {
            List<Node> vars = splitMultipleDeclarations(n);
            t.reportCodeChange();
            for (Node var : vars) {
              visit(t, var.getFirstChild(), var);
            }
          }
          break;

        case NAME:
          {
            // If this is a name declaration with multiple names, it will be split apart when
            // the parent is visited and then revisit the children.
            if (NodeUtil.isNameDeclaration(n.getParent()) && n.getParent().hasMoreThanOneChild()) {
              break;
            }

            String qName = n.getQualifiedName();
            if (qName == null) {
              break;
            }
            Var nameDeclaration = t.getScope().getVar(qName);
            if (nameDeclaration != null
                && nameDeclaration.getNode() != null
                && nameDeclaration.getNode().getInputId() == n.getInputId()) {
              maybeUpdateName(t, n, nameDeclaration);
            }
            break;
          }

          // ES6 object literal shorthand notation can refer to renamed variables
        case STRING_KEY:
          {
            if (n.hasChildren()
                || n.isQuotedString()
                || n.getParent().getParent().isDestructuringLhs()) {
              break;
            }
            Var nameDeclaration = t.getScope().getVar(n.getString());
            if (nameDeclaration == null) {
              break;
            }
            String importedName = getModuleImportName(t, nameDeclaration.getNode());
            if (nameDeclaration.isGlobal() || importedName != null) {
              Node value = IR.name(n.getString()).useSourceInfoFrom(n);
              n.addChildToBack(value);
              maybeUpdateName(t, value, nameDeclaration);
            }
            break;
          }

        default:
          break;
      }

      JSDocInfo info = n.getJSDocInfo();
      if (info != null) {
        for (Node typeNode : info.getTypeNodes()) {
          fixTypeNode(t, typeNode);
        }
      }
    }

    /**
     * Visit require calls. Rewrite require statements to be a direct reference to name of require
     * module. By this point all references to the import alias should have already been renamed.
     */
    private void visitRequireCall(NodeTraversal t, Node require, Node parent) {
      String requireName = getCommonJsImportPath(require);

      ModulePath modulePath =
          t.getInput()
              .getPath()
              .resolveJsModule(
                  requireName,
                  require.getSourceFileName(),
                  require.getLineno(),
                  require.getCharno());
      if (modulePath == null) {
        // The module loader will issue an error
        return;
      }

      String moduleName = getModuleName(modulePath);
      Node moduleRef = NodeUtil.newQName(compiler, getBasePropertyImport(moduleName))
          .useSourceInfoFromForTree(require);
      parent.replaceChild(require, moduleRef);

      t.reportCodeChange();
    }

    /**
     * Visit export statements. Export statements can be either a direct assignment: module.exports
     * = foo or a property assignment: module.exports.foo = foo; exports.foo = foo;
     */
    private void visitExport(NodeTraversal t, ExportInfo export) {
      Node root = getBaseQualifiedNameNode(export.node);
      Node rValue = NodeUtil.getRValueOfLValue(root);

      // For object literal assignments to module.exports, convert them to
      // individual property assignments.
      //
      //     module.exports = { foo: bar};
      //
      // becomes
      //
      //     module.exports = {};
      //     module.exports.foo = bar;
      if (root.matchesQualifiedName("module.exports")) {
        if (rValue != null
            && rValue.isObjectLit()
            && root.getParent().isAssign()
            && root.getParent().getParent().isExprResult()) {
          expandObjectLitAssignment(t, root, export.scope);
          return;
        }
      }

      String moduleName = getModuleName(t.getInput());
      Var moduleInitialization = t.getScope().getVar(moduleName);

      // If this is an assignment to module.exports or exports, renaming
      // has already handled this case. Remove the export.
      Var rValueVar = null;
      if (rValue != null && rValue.isQualifiedName()) {
        rValueVar = export.scope.getVar(rValue.getQualifiedName());

        // If the exported name is not found and this is a direct assignment
        // to modules.exports, look to see if the module name has a var definition
        if (rValueVar == null && root == export.node) {
          Var moduleVar = export.scope.getVar(moduleName);
          if (moduleVar != null && moduleVar.getNode() == root) {
            rValueVar = null;
          }
        }
      }

      if (root.getParent().isAssign()
          && (root.getNext() != null && (root.getNext().isName() || root.getNext().isGetProp()))
          && root.getParent().getParent().isExprResult()
          && rValueVar != null
          && (NodeUtil.getEnclosingScript(rValueVar.nameNode) == null
              || (rValueVar.nameNode.getParent() != null && !rValueVar.isParam()))) {
        root.getParent().getParent().detach();
        t.reportCodeChange();
        return;
      }

      moduleName = moduleName + "." + exportPropertyName;

      Node updatedExport =
          NodeUtil.newQName(compiler, moduleName, export.node, export.node.getQualifiedName());
      Node changeScope = null;

      if (root.matchesQualifiedName("module.exports")
          && rValue != null
          && export.scope.getVar("module.exports") == null
          && root.getParent().isAssign()) {
        if (root.getParent().getParent().isExprResult() && moduleInitialization == null) {
          // Rewrite "module.exports = foo;" to "var moduleName = foo;"
          Node parent = root.getParent();
<<<<<<< HEAD
          Node exportName;
          if (updatedExport.isGetProp()) {
            exportName = IR.exprResult(IR.assign(updatedExport, rValue.detach()));
          } else {
            exportName = IR.var(updatedExport, rValue.detach());
          }
          parent.getParent().replaceWith(exportName.useSourceInfoFromForTree(root.getParent()));
          changeScope = NodeUtil.getEnclosingChangeScopeRoot(parent);
        } else if (root.getNext() != null
            && root.getNext().isName()
            && rValueVar != null
            && rValueVar.isGlobal()) {
=======
          Node var = IR.var(updatedExport, rValue.detach()).useSourceInfoFrom(root.getParent());
          parent.getParent().replaceWith(var);
        } else if (root.getNext() != null && root.getNext().isName()
            && rValueVar != null && rValueVar.isGlobal()) {
>>>>>>> 57f6e977
          // This is a where a module export assignment is used in a complex expression.
          // Before: `SOME_VALUE !== undefined && module.exports = SOME_VALUE`
          // After: `SOME_VALUE !== undefined && module$name`
          root.getParent().replaceWith(updatedExport);
          changeScope = NodeUtil.getEnclosingChangeScopeRoot(root);
        } else {
          // Other references to "module.exports" are just replaced with the module name.
          export.node.replaceWith(updatedExport);
          changeScope = NodeUtil.getEnclosingChangeScopeRoot(updatedExport);
        }
      } else {
        // Other references to "module.exports" are just replaced with the module name.
        export.node.replaceWith(updatedExport);
        changeScope = NodeUtil.getEnclosingChangeScopeRoot(updatedExport);
      }
      if (changeScope != null) {
        compiler.reportChangeToChangeScope(changeScope);
      }
    }

    /**
     * Since CommonJS modules may have only a single export, it's common to see the export be an
     * object literal. We want to expand this to individual property assignments. If any individual
     * property assignment has been renamed, it will be removed.
     *
     * <p>We need to keep assignments which aren't names
     *
     * <p>module.exports = { foo: bar, baz: function() {} }
     *
     * <p>becomes
     *
     * <p>module.exports.foo = bar; // removed later module.exports.baz = function() {};
     */
    private void expandObjectLitAssignment(NodeTraversal t, Node export, Scope scope) {
      checkState(export.getParent().isAssign());
      Node insertionRef = export.getParent().getParent();
      checkState(insertionRef.isExprResult());
      Node insertionParent = insertionRef.getParent();
      checkNotNull(insertionParent);

      Node rValue = NodeUtil.getRValueOfLValue(export);
      Node key = rValue.getFirstChild();

      while (key != null) {
        Node lhs;
        if (key.isQuotedString()) {
          lhs = IR.getelem(export.cloneTree(), IR.string(key.getString()));
        } else {
          lhs = IR.getprop(export.cloneTree(), IR.string(key.getString()));
        }

        Node value = null;
        if (key.isStringKey()) {
          if (key.hasChildren()) {
            value = key.removeFirstChild();
          } else {
            value = IR.name(key.getString());
          }
        } else if (key.isMemberFunctionDef()) {
          value = key.getFirstChild().detach();
        }

        Node expr = null;
        if (!key.isGetterDef()) {
          expr = IR.exprResult(IR.assign(lhs, value)).useSourceInfoIfMissingFromForTree(key);
          insertionParent.addChildAfter(expr, insertionRef);
          ExportInfo newExport = new ExportInfo(lhs.getFirstChild(), scope);
          visitExport(t, newExport);
        } else {
          String moduleName = getModuleName(t.getInput());
          Var moduleVar = t.getScope().getVar(moduleName + "." + exportPropertyName);
          Node defaultProp = null;
          if (moduleVar == null) {
            moduleVar = t.getScope().getVar(moduleName);
            if (moduleVar != null && moduleVar.getNode().getFirstChild() != null
                && moduleVar.getNode().getFirstChild().isObjectLit()) {
              defaultProp = NodeUtil.getFirstPropMatchingKey(moduleVar.getNode().getFirstChild(),
                  exportPropertyName);
            }
          } else if (moduleVar.getNode().getFirstChild() != null
              && moduleVar.getNode().getFirstChild().isObjectLit()) {
            defaultProp = moduleVar.getNode().getFirstChild();
          }

          if (defaultProp != null) {
            Node getter = key.detach();
            defaultProp.addChildToBack(getter);
          }
        }

        // Export statements can be removed in visitExport
        if (expr != null && expr.getParent() != null) {
          insertionRef = expr;
        }

        key = key.getNext();
      }

      export.getParent().getParent().detach();
    }

    /**
     * Given a name reference, check to see if it needs renamed.
     *
     * <p>We handle 3 main cases: 1. References to an import alias. These are replaced with a direct
     * reference to the imported module. 2. Names which are exported. These are rewritten to be the
     * export assignment directly. 3. Global names: If a name is global to the script, add a suffix
     * so it doesn't collide with any other global.
     *
     * <p>Rewriting case 1 is safe to perform on all files. Cases 2 and 3 can only be done if this
     * file is a commonjs module.
     */
    private void maybeUpdateName(NodeTraversal t, Node n, Var var) {
      checkNotNull(var);
      checkState(n.isName() || n.isGetProp());
      checkState(n.getParent() != null);
      String importedModuleName = getModuleImportName(t, var.getNode());
      String originalName = n.getOriginalQualifiedName();

      // Check if the name refers to a alias for a require('foo') import.
      if (importedModuleName != null && n != var.getNode()) {
        // Reference the imported name directly, rather than the alias
        updateNameReference(t, n, originalName, importedModuleName, false);

      } else if (allowFullRewrite) {
        String exportedName = getExportedName(t, n, var);

        // We need to exclude the alias created by the require import. We assume dead
        // code elimination will remove these later.
        if ((n != var.getNode() || n.getParent().isClass()) && exportedName == null) {
          // The name is actually the export reference itself.
          // This will be handled later by visitExports.
          if (n.getParent().isClass() && n.getParent().getFirstChild() == n) {
            rewrittenClassExpressions.add(n.getParent());
          }

          return;
        }

        // Check if the name is used as an export
        if (importedModuleName == null
            && exportedName != null
            && !exportedName.equals(originalName)
            && !var.isParam()) {
          updateNameReference(t, n, originalName, exportedName, true);

          // If it's a global name, rename it to prevent conflicts with other scripts
        } else if (var.isGlobal()) {
          String currentModuleName = getModuleName(t.getInput());

          if (currentModuleName.equals(originalName)) {
            return;
          }

          // refs to 'exports' are handled separately.
          if (EXPORTS.equals(originalName)) {
            return;
          }

          // closure_test_suite looks for test*() functions
          if (compiler.getOptions().exportTestFunctions && currentModuleName.startsWith("test")) {
            return;
          }

          String newName = originalName + "$$" + currentModuleName;
          updateNameReference(t, n, originalName, newName, false);
        }
      }
    }

    /**
     * @param nameRef the qualified name node
     * @param originalName of nameRef
     * @param newName for nameRef
     * @param requireFunctionExpressions Whether named class or functions should be rewritten to
     *     variable assignments
     */
    private void updateNameReference(
        NodeTraversal t,
        Node nameRef,
        String originalName,
        String newName,
        boolean requireFunctionExpressions) {
      Node parent = nameRef.getParent();
      checkNotNull(parent);
      checkNotNull(newName);
      boolean newNameIsQualified = newName.indexOf('.') >= 0;

      Var newNameDeclaration = t.getScope().getVar(newName);

      switch (parent.getToken()) {
        case CLASS:
          if (parent.getIndexOfChild(nameRef) == 0
              && (newNameIsQualified || requireFunctionExpressions)) {
            // Refactor a named class to a class expression
            // We can't remove the class name during a traversal, so save it for later
            rewrittenClassExpressions.add(parent);

            Node newNameRef = NodeUtil.newQName(compiler, newName, nameRef, originalName);
            Node grandparent = parent.getParent();

            Node expr;
            if (!newNameIsQualified && newNameDeclaration == null) {
              expr = IR.let(newNameRef, IR.nullNode()).useSourceInfoIfMissingFromForTree(nameRef);
            } else {
              expr =
                  IR.exprResult(IR.assign(newNameRef, IR.nullNode()))
                      .useSourceInfoIfMissingFromForTree(nameRef);
            }
            grandparent.replaceChild(parent, expr);
            if (expr.isLet()) {
              expr.getFirstChild().replaceChild(expr.getFirstFirstChild(), parent);
            } else {
              expr.getFirstChild().replaceChild(expr.getFirstChild().getSecondChild(), parent);
            }
          } else if (parent.getIndexOfChild(nameRef) == 1) {
            Node newNameRef = NodeUtil.newQName(compiler, newName, nameRef, originalName);
            parent.replaceChild(nameRef, newNameRef);
          } else {
            nameRef.setString(newName);
            nameRef.setOriginalName(originalName);
          }
          break;

        case FUNCTION:
          if (newNameIsQualified || requireFunctionExpressions) {
            // Refactor a named function to a function expression
            if (NodeUtil.isFunctionExpression(parent)) {
              // Don't refactor if the parent is a named function expression.
              // e.g. var foo = function foo() {};
              return;
            }
            Node newNameRef = NodeUtil.newQName(compiler, newName, nameRef, originalName);
            Node grandparent = parent.getParent();
            nameRef.setString("");

            Node expr;
            if (!newNameIsQualified && newNameDeclaration == null) {
              expr = IR.var(newNameRef, IR.nullNode()).useSourceInfoIfMissingFromForTree(nameRef);
            } else {
              expr =
                  IR.exprResult(IR.assign(newNameRef, IR.nullNode()))
                      .useSourceInfoIfMissingFromForTree(nameRef);
            }
            grandparent.replaceChild(parent, expr);
            if (expr.isVar()) {
              expr.getFirstChild().replaceChild(expr.getFirstFirstChild(), parent);
            } else {
              expr.getFirstChild().replaceChild(expr.getFirstChild().getSecondChild(), parent);
            }
            functionsToHoist.add(expr);
          } else {
            nameRef.setString(newName);
            nameRef.setOriginalName(originalName);
          }
          break;

        case VAR:
        case LET:
        case CONST:
          // Multiple declaration - needs split apart.
          if (parent.getChildCount() > 1) {
            splitMultipleDeclarations(parent);
            parent = nameRef.getParent();
            newNameDeclaration = t.getScope().getVar(newName);
          }

          if (newNameIsQualified) {
            // Refactor a var declaration to a getprop assignment
            Node getProp = NodeUtil.newQName(compiler, newName, nameRef, originalName);
            JSDocInfo info = parent.getJSDocInfo();
            parent.setJSDocInfo(null);
            if (nameRef.hasChildren()) {
              Node assign = IR.assign(getProp, nameRef.removeFirstChild());
              assign.setJSDocInfo(info);
              Node expr = IR.exprResult(assign).useSourceInfoIfMissingFromForTree(nameRef);
              parent.replaceWith(expr);
            } else {
              getProp.setJSDocInfo(info);
              parent.replaceWith(IR.exprResult(getProp).useSourceInfoFrom(getProp));
            }
          } else if (newNameDeclaration != null) {
            // Variable is already defined. Convert this to an assignment.
            // If the variable declaration has no initialization, we simply
            // remove the node. This can occur when the variable which is exported
            // is declared in an outer scope but assigned in an inner one.
            if (!nameRef.hasChildren()) {
              parent.detachFromParent();
              break;
            }

            Node name = NodeUtil.newName(compiler, newName, nameRef, originalName);
            Node assign = IR.assign(name, nameRef.removeFirstChild());
            JSDocInfo info = parent.getJSDocInfo();
            if (info != null) {
              parent.setJSDocInfo(null);
              assign.setJSDocInfo(info);
            }

            parent.replaceWith(IR.exprResult(assign).useSourceInfoFromForTree(nameRef));
          } else {
            nameRef.setString(newName);
            nameRef.setOriginalName(originalName);
          }
          break;

        default:
          {
            Node name =
                newNameIsQualified
                    ? NodeUtil.newQName(compiler, newName, nameRef, originalName)
                    : NodeUtil.newName(compiler, newName, nameRef, originalName);

            JSDocInfo info = nameRef.getJSDocInfo();
            if (info != null) {
              nameRef.setJSDocInfo(null);
              name.setJSDocInfo(info);
            }
            parent.replaceChild(nameRef, name);
            if (nameRef.hasChildren()) {
              name.addChildrenToFront(nameRef.removeChildren());
            }

            break;
          }
      }

      t.reportCodeChange();
    }

    /**
     * Determine whether the given name Node n is referenced in an export
     *
     * @return string - If the name is not used in an export, return it's own name If the name node
     *     is actually the export target itself, return null;
     */
    private String getExportedName(NodeTraversal t, Node n, Var var) {
      if (var == null || var.getNode().getInputId() != n.getInputId()) {
        return n.getQualifiedName();
      }

      String baseExportName = getBasePropertyImport(getModuleName(t.getInput()));

      for (ExportInfo export : this.exports) {
        Node exportBase = getBaseQualifiedNameNode(export.node);
        Node exportRValue = NodeUtil.getRValueOfLValue(exportBase);

        if (exportRValue == null) {
          continue;
        }

        Node exportedName = getExportedNameNode(export);
        // We don't want to handle the export itself
        if (exportRValue == n
            || ((NodeUtil.isClassExpression(exportRValue)
                    || NodeUtil.isFunctionExpression(exportRValue))
                && exportedName == n)) {
          return null;
        }

        String exportBaseQName = exportBase.getQualifiedName();

        if (exportRValue.isObjectLit()) {
          if (!"module.exports".equals(exportBaseQName)) {
            return n.getQualifiedName();
          }

          Node key = exportRValue.getFirstChild();
          boolean keyIsExport = false;
          while (key != null) {
            if (key.isStringKey()
                && !key.isQuotedString()
                && NodeUtil.isValidPropertyName(
                    compiler.getOptions().getLanguageIn().toFeatureSet(), key.getString())) {
              if (key.hasChildren()) {
                if (key.getFirstChild().isQualifiedName()) {
                  if (key.getFirstChild() == n) {
                    return null;
                  }

                  Var valVar = t.getScope().getVar(key.getFirstChild().getQualifiedName());
                  if (valVar != null && valVar.getNameNode() == var.getNameNode()) {
                    keyIsExport = true;
                    break;
                  }
                }
              } else {
                if (key == n) {
                  return null;
                }

                // Handle ES6 object lit shorthand assignments
                Var valVar = t.getScope().getVar(key.getString());
                if (valVar != null && valVar.getNameNode() == var.getNameNode()) {
                  keyIsExport = true;
                  break;
                }
              }
            }

            key = key.getNext();
          }
          if (key != null && keyIsExport) {
            return baseExportName + "." + key.getString();
          }
        } else {
          if (var.getNameNode() == exportedName) {
            String exportPrefix;
            if (exportBaseQName.startsWith(MODULE)) {
              exportPrefix = MODULE + "." + EXPORTS;
            } else {
              exportPrefix = EXPORTS;
            }

            if (exportBaseQName.length() == exportPrefix.length()) {
              return baseExportName;
            }

            return baseExportName + exportBaseQName.substring(exportPrefix.length());
          }
        }
      }
      return n.getQualifiedName();
    }

    private Node getExportedNameNode(ExportInfo info) {
      Node qNameBase = getBaseQualifiedNameNode(info.node);
      Node rValue = NodeUtil.getRValueOfLValue(qNameBase);

      if (rValue == null) {
        return null;
      }

      if (NodeUtil.isFunctionExpression(rValue) || NodeUtil.isClassExpression(rValue)) {
        return rValue.getFirstChild();
      }

      Var var = info.scope.getVar(rValue.getQualifiedName());
      if (var == null) {
        return null;
      }

      return var.getNameNode();
    }

    /**
     * Determine if the given Node n is an alias created by a module import.
     *
     * @return null if it's not an alias or the imported module name
     */
    private String getModuleImportName(NodeTraversal t, Node n) {
      Node rValue = null;
      String propSuffix = "";
      if (n.isStringKey()
          && n.getParent().isObjectPattern()
          && n.getParent().getParent().isDestructuringLhs()) {
        rValue = n.getParent().getNext();
        propSuffix = "." + n.getString();
      } else if (n.getParent() != null) {
        rValue = NodeUtil.getRValueOfLValue(n);
      }

      if (rValue == null) {
        return null;
      }

      if (rValue.isCall() && isCommonJsImport(rValue)) {
        // var foo = require('bar');
        String importName = rewriteImportName(t, rValue);
        if (importName == null) {
          return null;
        }
        return importName + propSuffix;
      } else if (rValue.isGetProp() && isCommonJsImport(rValue.getFirstChild())) {
        // var foo = require('bar').foo;
        String importName = rewriteImportName(t, rValue.getFirstChild());
        if (importName == null) {
          return null;
        }

        String suffix = rValue.getSecondChild().isGetProp() ?
            rValue.getSecondChild().getQualifiedName() : rValue.getSecondChild().getString();

        return importName + "." + suffix;
      }

      return null;
    }

    private String rewriteImportName(NodeTraversal t, Node call) {
      String requireName = getCommonJsImportPath(call);
      ModulePath modulePath =
          t.getInput()
              .getPath()
              .resolveJsModule(
                  requireName, call.getSourceFileName(), call.getLineno(), call.getCharno());
      if (modulePath == null) {
        return null;
      }
      return getBasePropertyImport(modulePath.toModuleName());
    }

    /**
     * Update any type references in JSDoc annotations to account for all the rewriting we've done.
     */
    private void fixTypeNode(NodeTraversal t, Node typeNode) {
      if (typeNode.isString()) {
        String name = typeNode.getString();
        // Type nodes can be module paths.
        if (ModuleLoader.isPathIdentifier(name)) {
          int lastSlash = name.lastIndexOf('/');
          int endIndex = name.indexOf('.', lastSlash);
          String localTypeName = null;
          if (endIndex == -1) {
            endIndex = name.length();
          } else {
            localTypeName = name.substring(endIndex);
          }

          String moduleName = name.substring(0, endIndex);
          ModulePath modulePath =
              t.getInput()
                  .getPath()
                  .resolveJsModule(
                      moduleName,
                      typeNode.getSourceFileName(),
                      typeNode.getLineno(),
                      typeNode.getCharno());
          if (modulePath == null) {
            // The module loader will issue an error
            return;
          }

          String globalModuleName = getModuleName(modulePath);
          String baseImportProperty = getBasePropertyImport(globalModuleName);
          typeNode.setString(
              localTypeName == null ? baseImportProperty : baseImportProperty + localTypeName);

        } else {
          // A type node can be a getprop. Any portion of the getprop
          // can be either an import alias or export alias. Check each
          // segment.
          boolean wasRewritten = false;
          int endIndex = -1;
          while (endIndex < name.length()) {
            endIndex = name.indexOf('.', endIndex + 1);
            if (endIndex == -1) {
              endIndex = name.length();
            }
            String baseName = name.substring(0, endIndex);
            String suffix = endIndex < name.length() ? name.substring(endIndex) : "";
            Var typeDeclaration = t.getScope().getVar(baseName);

            // Make sure we can find a variable declaration (and it's in this file)
            if (typeDeclaration != null
                && typeDeclaration.getNode().getInputId() == typeNode.getInputId()) {
              String importedModuleName = getModuleImportName(t, typeDeclaration.getNode());

              // If the name is an import alias, rewrite it to be a reference to the
              // module name directly
              if (importedModuleName != null) {
                typeNode.setString(importedModuleName + suffix);
                typeNode.setOriginalName(name);
                wasRewritten = true;
                break;
              } else if (this.allowFullRewrite) {
                // Names referenced in export statements can only be rewritten in
                // commonjs modules.
                String exportedName = getExportedName(t, typeNode, typeDeclaration);
                if (exportedName != null && !exportedName.equals(name)) {
                  typeNode.setString(exportedName + suffix);
                  typeNode.setOriginalName(name);
                  wasRewritten = true;
                  break;
                }
              }
            }
          }

          // If the name was neither an import alias or referenced in an export,
          // We still may need to rename it if it's global
          if (!wasRewritten && this.allowFullRewrite) {
            endIndex = name.indexOf('.');
            if (endIndex == -1) {
              endIndex = name.length();
            }
            String baseName = name.substring(0, endIndex);
            Var typeDeclaration = t.getScope().getVar(baseName);
            if (typeDeclaration != null && typeDeclaration.isGlobal()) {
              String moduleName = getModuleName(t.getInput());
              String newName = baseName + "$$" + moduleName;
              if (endIndex < name.length()) {
                newName += name.substring(endIndex);
              }

              typeNode.setString(newName);
              typeNode.setOriginalName(name);
            }
          }
        }
      }

      for (Node child = typeNode.getFirstChild(); child != null;
           child = child.getNext()) {
        fixTypeNode(t, child);
      }
    }

    private List<Node> splitMultipleDeclarations(Node var) {
      checkState(NodeUtil.isNameDeclaration(var));
      List<Node> vars = new ArrayList<>();
      JSDocInfo info = var.getJSDocInfo();
      while (var.getSecondChild() != null) {
        Node newVar = new Node(var.getToken(), var.removeFirstChild());

        if (info != null) {
          newVar.setJSDocInfo(info.clone());
        }

        newVar.useSourceInfoFrom(var);
        var.getParent().addChildBefore(newVar, var);
        vars.add(newVar);
      }
      vars.add(var);
      return vars;
    }
  }
}<|MERGE_RESOLUTION|>--- conflicted
+++ resolved
@@ -92,7 +92,6 @@
       FindImportsAndExports finder = new FindImportsAndExports();
       NodeTraversal.traverseEs6(compiler, n, finder);
 
-<<<<<<< HEAD
       CompilerInput.ModuleType moduleType = compiler.getModuleTypeByName(
           getModuleName(compiler.getInput(n.getInputId())));
 
@@ -116,20 +115,6 @@
             finder = new FindImportsAndExports();
             NodeTraversal.traverseEs6(compiler, n, finder);
           }
-=======
-      if (!finder.umdPatterns.isEmpty()) {
-        boolean needsRetraverse = finder.replaceUmdPatterns();
-
-        if (!needsRetraverse) {
-          needsRetraverse = removeIIFEWrapper(root);
-        }
-
-        // Inlining functions rewrites vars. We need to re-traverse
-        // to get the new references.
-        if (needsRetraverse) {
-          finder = new FindImportsAndExports();
-          NodeTraversal.traverseEs6(compiler, root, finder);
->>>>>>> 57f6e977
         }
 
         finder.initializeModule();
@@ -294,14 +279,9 @@
     }
 
     // Function expression can be forced with !, just skip !
-<<<<<<< HEAD
-    // FIXME: Expression could also be forced with: + - ~ void
-    // FIXME: ! ~ void can be repeated any number of times
-=======
     // TODO(ChadKillingsworth):
     //   Expression could also be forced with: + - ~ void
     //   ! ~ void can be repeated any number of times
->>>>>>> 57f6e977
     if (n != null && n.getFirstChild() != null && n.getFirstChild().isNot()) {
       n = n.getFirstChild();
     }
@@ -739,12 +719,8 @@
             Node expr = export.node.getParent().getParent();
             if (expr.isExprResult()
                 && (NodeUtil.isTopLevel(expr.getParent())
-<<<<<<< HEAD
-                    || (expr.getParent().isNormalBlock() && NodeUtil.isTopLevel(expr.getGrandparent())))) {
-=======
                 || (expr.getParent().isNormalBlock()
                     && NodeUtil.isTopLevel(expr.getGrandparent())))) {
->>>>>>> 57f6e977
               directAssignmentsAtTopLevel++;
             }
           }
@@ -799,10 +775,7 @@
     boolean replaceUmdPatterns() {
       boolean needsRetraverse = false;
       Node changeScope;
-<<<<<<< HEAD
       int factoryCounter = 1;
-=======
->>>>>>> 57f6e977
       for (UmdPattern umdPattern : umdPatterns) {
         if (NodeUtil.getEnclosingScript(umdPattern.ifRoot) == null) {
           reportNestedScopesDeleted(umdPattern.ifRoot);
@@ -816,10 +789,7 @@
           parent.removeChild(umdPattern.ifRoot);
           reportNestedScopesDeleted(umdPattern.ifRoot);
           compiler.reportChangeToEnclosingScope(parent);
-<<<<<<< HEAD
           needsRetraverse = true;
-=======
->>>>>>> 57f6e977
           continue;
         }
 
@@ -832,10 +802,7 @@
         }
         needsRetraverse = true;
         parent.replaceChild(umdPattern.ifRoot, newNode);
-<<<<<<< HEAD
         reportNestedScopesDeleted(umdPattern.ifRoot);
-=======
->>>>>>> 57f6e977
         changeScope = NodeUtil.getEnclosingChangeScopeRoot(newNode);
         if (changeScope != null) {
           compiler.reportChangeToEnclosingScope(newNode);
@@ -857,32 +824,19 @@
           if (enclosingScript == null) {
             continue;
           }
-<<<<<<< HEAD
-          CompilerInput ci = compiler.getInput(NodeUtil.getEnclosingScript(enclosingFnCall).getInputId());
-=======
           CompilerInput ci = compiler.getInput(
               NodeUtil.getEnclosingScript(enclosingFnCall).getInputId());
->>>>>>> 57f6e977
           ModulePath modulePath = ci.getPath();
           if (modulePath == null) {
             continue;
           }
           needsRetraverse = true;
-<<<<<<< HEAD
           String factoryLabel = modulePath.toModuleName() + "_factory" + Integer.toString(factoryCounter);
           factoryCounter++;
 
           FunctionToBlockMutator mutator =
               new FunctionToBlockMutator(compiler, compiler.getUniqueNameIdSupplier());
           Node newStatements = mutator.mutate(factoryLabel, fn, enclosingFnCall, null, false, false);
-=======
-          String factoryLabel = modulePath.toModuleName() + "_factory";
-
-          FunctionToBlockMutator mutator = new FunctionToBlockMutator(
-              compiler, compiler.getUniqueNameIdSupplier());
-          Node newStatements = mutator.mutate(
-              factoryLabel, fn, enclosingFnCall, null, false, false);
->>>>>>> 57f6e977
 
           // Check to see if the returned block is of the form:
           // {
@@ -898,26 +852,17 @@
               && newStatements.getFirstFirstChild().getFirstChild().isFunction()
               && newStatements.getSecondChild().isExprResult()) {
             Node inlinedFn = newStatements.getFirstFirstChild().getFirstChild();
-<<<<<<< HEAD
             Node expr = newStatements.getSecondChild().getFirstChild();
             Node call = null;
             String assignedName = null;
             if (expr.isAssign() && expr.getSecondChild().isCall()) {
               call = expr.getSecondChild();
               assignedName = compiler.getUniqueNameIdSupplier().get();
-=======
-            String fnName = newStatements.getFirstFirstChild().getString();
-            Node expr = newStatements.getSecondChild().getFirstChild();
-            Node call = null;
-            if (expr.isAssign() && expr.getSecondChild().isCall()) {
-              call = expr.getSecondChild();
->>>>>>> 57f6e977
             } else if (expr.isCall()) {
               call = expr;
             }
 
             if (call != null) {
-<<<<<<< HEAD
               Node newStatements2 = mutator.mutate(
                   factoryLabel, inlinedFn, call, assignedName, false, false);
               if (expr.isAssign() && assignedName != null) {
@@ -928,16 +873,6 @@
                     .useSourceInfoFrom(expr));
               } else {
                 newStatements = newStatements2;
-=======
-              newStatements = mutator.mutate(
-                  factoryLabel, inlinedFn, call, null, false, false);
-              if (expr.isAssign() && newStatements.hasOneChild()
-                  && newStatements.getFirstChild().isExprResult()) {
-                expr.replaceChild(
-                    expr.getSecondChild(),
-                    newStatements.getFirstFirstChild().detach());
-                newStatements = expr.getParent().detach();
->>>>>>> 57f6e977
               }
             }
           }
@@ -951,7 +886,6 @@
 
             callRoot.detachChildren();
             callRoot.addChildToFront(newStatements);
-<<<<<<< HEAD
             reportNestedScopesChanged(callRoot);
             compiler.reportChangeToEnclosingScope(callRoot);
             reportNestedScopesDeleted(enclosingFnCall);
@@ -959,18 +893,6 @@
             parent.replaceChild(umdPattern.ifRoot, newNode);
             compiler.reportChangeToEnclosingScope(newNode);
             reportNestedScopesDeleted(umdPattern.ifRoot);
-=======
-            changeScope = NodeUtil.getEnclosingChangeScopeRoot(callRoot);
-            if (changeScope != null) {
-              compiler.reportChangeToEnclosingScope(callRoot);
-            }
-          } else {
-            parent.replaceChild(umdPattern.ifRoot, newNode);
-            changeScope = NodeUtil.getEnclosingChangeScopeRoot(newNode);
-            if (changeScope != null) {
-              compiler.reportChangeToEnclosingScope(newNode);
-            }
->>>>>>> 57f6e977
           }
         }
       }
@@ -1252,7 +1174,6 @@
         if (root.getParent().getParent().isExprResult() && moduleInitialization == null) {
           // Rewrite "module.exports = foo;" to "var moduleName = foo;"
           Node parent = root.getParent();
-<<<<<<< HEAD
           Node exportName;
           if (updatedExport.isGetProp()) {
             exportName = IR.exprResult(IR.assign(updatedExport, rValue.detach()));
@@ -1265,12 +1186,6 @@
             && root.getNext().isName()
             && rValueVar != null
             && rValueVar.isGlobal()) {
-=======
-          Node var = IR.var(updatedExport, rValue.detach()).useSourceInfoFrom(root.getParent());
-          parent.getParent().replaceWith(var);
-        } else if (root.getNext() != null && root.getNext().isName()
-            && rValueVar != null && rValueVar.isGlobal()) {
->>>>>>> 57f6e977
           // This is a where a module export assignment is used in a complex expression.
           // Before: `SOME_VALUE !== undefined && module.exports = SOME_VALUE`
           // After: `SOME_VALUE !== undefined && module$name`
