/*
 * Copyright 2011 The Closure Compiler Authors.
 *
 * Licensed under the Apache License, Version 2.0 (the "License");
 * you may not use this file except in compliance with the License.
 * You may obtain a copy of the License at
 *
 *     http://www.apache.org/licenses/LICENSE-2.0
 *
 * Unless required by applicable law or agreed to in writing, software
 * distributed under the License is distributed on an "AS IS" BASIS,
 * WITHOUT WARRANTIES OR CONDITIONS OF ANY KIND, either express or implied.
 * See the License for the specific language governing permissions and
 * limitations under the License.
 */
package com.google.javascript.jscomp;

import static com.google.common.base.Preconditions.checkNotNull;
import static com.google.common.base.Preconditions.checkState;

import com.google.common.collect.ImmutableCollection;
import com.google.common.collect.ImmutableList;
import com.google.javascript.jscomp.NodeTraversal.AbstractPostOrderCallback;
import com.google.javascript.jscomp.deps.ModuleLoader;
import com.google.javascript.jscomp.deps.ModuleLoader.ModulePath;
import com.google.javascript.rhino.IR;
import com.google.javascript.rhino.JSDocInfo;
import com.google.javascript.rhino.JSDocInfoBuilder;
import com.google.javascript.rhino.Node;
import java.util.ArrayList;
import java.util.List;

/**
 * Rewrites a CommonJS module http://wiki.commonjs.org/wiki/Modules/1.1.1
 * into a form that can be safely concatenated.
 * Does not add a function around the module body but instead adds suffixes
 * to global variables to avoid conflicts.
 * Calls to require are changed to reference the required module directly.
 * goog.provide and goog.require are emitted for closure compiler automatic
 * ordering.
 */
public final class ProcessCommonJSModules implements CompilerPass {
  private static final String EXPORTS = "exports";
  private static final String MODULE = "module";
  private static final String REQUIRE = "require";
  private static final String WEBPACK_REQUIRE = "__webpack_require__";
  private static final String WEBPACK_EXPORTS = "__webpack_exports__";

  public static final DiagnosticType UNKNOWN_REQUIRE_ENSURE =
      DiagnosticType.warning(
          "JSC_COMMONJS_UNKNOWN_REQUIRE_ENSURE_ERROR", "Unrecognized require.ensure call: {0}");

  public static final DiagnosticType SUSPICIOUS_EXPORTS_ASSIGNMENT =
      DiagnosticType.warning(
          "JSC_COMMONJS_SUSPICIOUS_EXPORTS_ASSIGNMENT",
          "Suspicious re-assignment of \"exports\" variable."
              + " Did you actually intend to export something?");

  private final Compiler compiler;
  private final boolean reportDependencies;

  /**
   * Creates a new ProcessCommonJSModules instance which can be used to
   * rewrite CommonJS modules to a concatenable form.
   *
   * @param compiler The compiler
   */
  public ProcessCommonJSModules(Compiler compiler) {
    this(compiler, true);
  }

  /**
   * Creates a new ProcessCommonJSModules instance which can be used to
   * rewrite CommonJS modules to a concatenable form.
   *
   * @param compiler The compiler
   * @param reportDependencies Whether the rewriter should report dependency
   *     information to the Closure dependency manager. This needs to be true
   *     if we want to sort CommonJS module inputs correctly. Note that goog.provide
   *     and goog.require calls will still be generated if this argument is
   *     false.
   */
  public ProcessCommonJSModules(Compiler compiler, boolean reportDependencies) {
    this.compiler = compiler;
    this.reportDependencies = reportDependencies;
  }


  /**
   * Module rewriting is done a on per-file basis prior to main compilation. The pass must handle
   * ES6+ syntax and the root node for each file is a SCRIPT - not the typical jsRoot of other
   * passes.
   */
  @Override
  public void process(Node externs, Node root) {
    process(externs, root, false);
  }

  public void process(Node externs, Node root, boolean forceModuleDetection) {
    checkState(root.isScript());
    FindImportsAndExports finder = new FindImportsAndExports();
    NodeTraversal.traverseEs6(compiler, root, finder);

    ImmutableList.Builder<ExportInfo> exports = ImmutableList.builder();
    if (finder.isCommonJsModule() || forceModuleDetection) {
      finder.reportModuleErrors();

      if (!finder.umdPatterns.isEmpty()) {
        boolean needsRetraverse = finder.replaceUmdPatterns();

        if (!needsRetraverse) {
          needsRetraverse = removeIIFEWrapper(root);
        }

        // Inlining functions rewrites vars. We need to re-traverse
        // to get the new references.
        if (needsRetraverse) {
          finder = new FindImportsAndExports();
          NodeTraversal.traverseEs6(compiler, root, finder);
        }
      }

      finder.initializeModule();

      //UMD pattern replacement can leave detached export references - don't include those
      for (ExportInfo export : finder.getModuleExports()) {
        if (NodeUtil.getEnclosingScript(export.node) != null) {
          exports.add(export);
        }
      }
      finder.processWebpackExports();
      for (ExportInfo export : finder.getExports()) {
        if (NodeUtil.getEnclosingScript(export.node) != null) {
          exports.add(export);
        }
      }
    }

    NodeTraversal.traverseEs6(
<<<<<<< HEAD
        compiler, root, new RewriteModule(finder.isCommonJsModule() || forceModuleDetection, exports.build()));

    finder.addGoogProvideAndRequires(forceModuleDetection);
=======
        compiler,
        root,
        new RewriteModule(finder.isCommonJsModule() || forceModuleDetection, exports.build()));
>>>>>>> d040afaf
  }

  /**
   * Information on a Universal Module Definition A UMD is an IF statement and a reference to which
   * branch contains the commonjs export
   */
  static class UmdPattern {
    final Node ifRoot;
    final Node activeBranch;

    UmdPattern(Node ifRoot, Node activeBranch) {
      this.ifRoot = ifRoot;
      this.activeBranch = activeBranch;
    }
  }

  static class ExportInfo {
    final Node node;
    final Scope scope;

    ExportInfo(Node node, Scope scope) {
      this.node = node;
      this.scope = scope;
    }
  }

  private Node getBaseQualifiedNameNode(Node n) {
    Node refParent = n;
    while (refParent.getParent() != null && refParent.getParent().isQualifiedName()) {
      refParent = refParent.getParent();
    }

    return refParent;
  }

  /**
   * UMD modules are often wrapped in an IIFE for cases where they are used as scripts instead of
   * modules. Remove the wrapper.
   * @return Whether an IIFE wrapper was found and removed.
   */
  private boolean removeIIFEWrapper(Node root) {
    checkState(root.isScript());
    Node n = root.getFirstChild();

    // Sometimes scripts start with a semicolon for easy concatenation.
    // Skip any empty statements from those
    while (n != null && n.isEmpty()) {
      n = n.getNext();
    }

    // An IIFE wrapper must be the only non-empty statement in the script,
    // and it must be an expression statement.
    if (n == null || !n.isExprResult() || n.getNext() != null) {
      return false;
    }

    // Function expression can be forced with !, just skip !
    // FIXME: Expression could also be forced with: + - ~ void
    // FIXME: ! ~ void can be repeated any number of times
    if (n != null && n.getFirstChild() != null && n.getFirstChild().isNot()) {
      n = n.getFirstChild();
    }

    Node call = n.getFirstChild();
    if (call == null || !call.isCall()) {
      return false;
    }

    // Find the IIFE call and function nodes
    Node fnc;
    if (call.getFirstChild().isFunction()) {
      fnc = n.getFirstFirstChild();
    } else if (call.getFirstChild().isGetProp()
        && call.getFirstFirstChild().isFunction()
        && call.getFirstFirstChild().getNext().isString()
        && call.getFirstFirstChild().getNext().getString().equals("call")) {
      fnc = call.getFirstFirstChild();

      // We only support explicitly binding "this" to the parent "this"
      if (!(call.getSecondChild() != null && call.getSecondChild().isThis())) {
        return false;
      }
    } else {
      return false;
    }

    if (NodeUtil.isVarArgsFunction(fnc)) {
      return false;
    }

    CompilerInput ci = compiler.getInput(root.getInputId());
    ModulePath modulePath = ci.getPath();
    if (modulePath == null) {
      return false;
    }

    String iifeLabel = modulePath.toModuleName() + "_iifeWrapper";

    FunctionToBlockMutator mutator =
        new FunctionToBlockMutator(compiler, compiler.getUniqueNameIdSupplier());
    Node block = mutator.unwrapIifeInModule(iifeLabel, fnc, call);
    root.removeChildren();
    root.addChildrenToFront(block.removeChildren());
    compiler.reportChangeToEnclosingScope(root);

    return true;
  }

  private boolean isSupportedRequire(Node requireCall) {
    if (requireCall.isCall() && requireCall.hasTwoChildren()) {
      if (compiler.getOptions().moduleResolutionMode == ModuleLoader.ResolutionMode.WEBPACK
          && requireCall.getFirstChild().matchesQualifiedName(WEBPACK_REQUIRE)
          && requireCall.getSecondChild().isNumber()) {
        return true;
      } else if (requireCall.getFirstChild().matchesQualifiedName(REQUIRE)
          && requireCall.getSecondChild().isString()) {
        return true;
      }
    }
    return false;
  }

  private String getRequiredName(Node requireCall) {
    if (compiler.getOptions().moduleResolutionMode == ModuleLoader.ResolutionMode.WEBPACK
        && requireCall.getSecondChild().isNumber()) {
      return String.valueOf(Double.valueOf(requireCall.getSecondChild().getDouble()).intValue());
    }

    return requireCall.getSecondChild().getString();
  }

  /**
   * Recognize if a node is a module export. We recognize several forms:
   *
   *  - module.exports = something;
   *  - module.exports.something = something;
   *  - exports.something = something;
   *  - __webpack_exports__["something"] = something; // only when the module resolution is WEBPACK
   *
   * <p>In addition, we only recognize an export if the base export object is not defined or is
   * defined in externs.
   */
  private boolean isSupportedExport(NodeTraversal t, Node export) {
    if (export.matchesQualifiedName(MODULE + "." + EXPORTS)) {
      Var v = t.getScope().getVar(MODULE);
      if (v == null || v.isExtern()) {
        return true;
      }
    } else if (export.isName()
        && (EXPORTS.equals(export.getString())
            || (compiler.getOptions().moduleResolutionMode == ModuleLoader.ResolutionMode.WEBPACK
                && WEBPACK_EXPORTS.equals(export.getString())))) {
      Var v = t.getScope().getVar(export.getString());
      if (v == null || v.isGlobal()) {
        return true;
      }
    }
    return false;
  }

  /**
   * Traverse the script. Find all references to CommonJS require (import) and module.exports or
   * export statements. Rewrites any require calls to reference the rewritten module name.
   */
  class FindImportsAndExports implements NodeTraversal.Callback {
    private boolean hasGoogProvideOrModule = false;
    private Node script = null;

    boolean isCommonJsModule() {
      return (exports.size() > 0 || moduleExports.size() > 0) && !hasGoogProvideOrModule;
    }

    List<UmdPattern> umdPatterns = new ArrayList<>();
    List<ExportInfo> moduleExports = new ArrayList<>();
    List<ExportInfo> exports = new ArrayList<>();
<<<<<<< HEAD
    List<ExportInfo> webpackExports = new ArrayList<>();
    Set<String> imports = new HashSet<>();
=======
>>>>>>> d040afaf
    List<JSError> errors = new ArrayList<>();
    Node webpackDefineEsModuleProperty = null;

    public List<ExportInfo> getModuleExports() {
      return ImmutableList.copyOf(moduleExports);
    }

    public List<ExportInfo> getExports() {
      return ImmutableList.copyOf(exports);
    }

    public List<ExportInfo> getWebpackExports() {
      return ImmutableList.copyOf(webpackExports);
    }

    @Override
    public boolean shouldTraverse(NodeTraversal nodeTraversal, Node n, Node parent) {
      if (n.isScript()) {
        checkState(this.script == null);
        this.script = n;
      }
      return true;
    }

    @Override
    public void visit(NodeTraversal t, Node n, Node parent) {
      if (t.inGlobalScope()) {
        // Check for goog.provide or goog.module statements
        if (parent == null
            || NodeUtil.isControlStructure(parent)
            || NodeUtil.isStatementBlock(parent)) {
          if (n.isExprResult()) {
            Node maybeGetProp = n.getFirstFirstChild();
            if (maybeGetProp != null
                && (maybeGetProp.matchesQualifiedName("goog.provide")
                    || maybeGetProp.matchesQualifiedName("goog.module"))) {
              hasGoogProvideOrModule = true;
            }
          }
        }
      }

      // Find require.ensure calls
      if (n.isCall() && n.getFirstChild().matchesQualifiedName("require.ensure")) {
        visitRequireEnsureCall(t, n);
      }

      if (n.matchesQualifiedName(MODULE + "." + EXPORTS)) {
        if (isSupportedExport(t, n)) {
          moduleExports.add(new ExportInfo(n, t.getScope()));

          // If the module.exports statement is nested in the then branch of an if statement,
          // assume the if statement is an UMD pattern with a common js export in the then branch
          // This seems fragile but has worked well for a long time.
          // TODO(ChadKillingsworth): Discover if there is a better way to detect these.
          Node ifAncestor = getOutermostIfAncestor(parent);
          if (ifAncestor != null && !umdPatternsContains(umdPatterns, ifAncestor)) {
            umdPatterns.add(new UmdPattern(ifAncestor, ifAncestor.getSecondChild()));
          }
        }
      } else if (n.matchesQualifiedName("define.amd")) {
        // If a define.amd statement is nested in the then branch of an if statement,
        // assume the if statement is an UMD pattern with a common js export
        // in the else branch
        // This seems fragile but has worked well for a long time.
        // TODO(ChadKillingsworth): Discover if there is a better way to detect these.
        Node ifAncestor = getOutermostIfAncestor(parent);
        if (ifAncestor != null && !umdPatternsContains(umdPatterns, ifAncestor)) {
          umdPatterns.add(new UmdPattern(ifAncestor, ifAncestor.getChildAtIndex(2)));
        }
      }

      if (n.isName() && EXPORTS.equals(n.getString())) {
        Var v = t.getScope().getVar(EXPORTS);
        if (v == null || v.isGlobal()) {
          Node qNameRoot = getBaseQualifiedNameNode(n);
          if (qNameRoot != null
              && qNameRoot.matchesQualifiedName(EXPORTS)
              && NodeUtil.isLValue(qNameRoot)) {
            // Match the special assignment
            // exports = module.exports
            if (n.getGrandparent().isExprResult()
                && n.getNext() != null
                && ((n.getNext().isGetProp()
                        && n.getNext().matchesQualifiedName(MODULE + "." + EXPORTS))
                    || (n.getNext().isAssign()
                        && n.getNext().getFirstChild().matchesQualifiedName(MODULE + "." + EXPORTS))))
            {
              exports.add(new ExportInfo(n, t.getScope()));
            } else if (!this.hasGoogProvideOrModule) {
              errors.add(t.makeError(qNameRoot, SUSPICIOUS_EXPORTS_ASSIGNMENT));
            }
          } else {
            exports.add(new ExportInfo(n, t.getScope()));

            // If the exports statement is nested in the then branch of an if statement,
            // assume the if statement is an UMD pattern with a common js export in the then branch
            // This seems fragile but has worked well for a long time.
            // TODO(ChadKillingsworth): Discover if there is a better way to detect these.
            Node ifAncestor = getOutermostIfAncestor(parent);
            if (ifAncestor != null && !umdPatternsContains(umdPatterns, ifAncestor)) {
              umdPatterns.add(new UmdPattern(ifAncestor, ifAncestor.getSecondChild()));
            }
          }
        }
      }

      if (n.isName()
          && compiler.getOptions().moduleResolutionMode == ModuleLoader.ResolutionMode.WEBPACK
          && WEBPACK_EXPORTS.equals(n.getString())) {
        if (n.getParent().isGetElem()
            && n.getNext().isString()
            && NodeUtil.isValidPropertyName(compiler.getFeatureSet(), n.getNext().getString())) {
          Var v = t.getScope().getVar(WEBPACK_EXPORTS);
          if (v == null || v.isGlobal() || v.isExtern()) {
            webpackExports.add(new ExportInfo(n, t.getScope()));
          }

          // Webpack defines an "__esModule" property for babel. We can just remove it.
          // Object.defineProperty(__webpack_exports__, "__esModule", { value: true });
        } else if (n.getParent().isCall()
            && n.getPrevious() != null
            && n.getPrevious().isQualifiedName()
            && "Object.defineProperty".equals(n.getPrevious().getQualifiedName())
            && n.getNext() != null
            && n.getNext().isString()
            && n.getNext().getString().equals("__esModule")
            && n.getGrandparent().isExprResult()) {
          webpackDefineEsModuleProperty = n.getGrandparent();
        }
      }

      if (isSupportedRequire(n)) {
        visitRequireCall(t, n, parent);
      }
    }

    /** Visit require calls. Emit corresponding goog.require call. */
    private void visitRequireCall(NodeTraversal t, Node require, Node parent) {
      String requireName = getRequiredName(require);

      ModulePath modulePath =
          t.getInput()
              .getPath()
              .resolveJsModule(
                  requireName,
                  require.getSourceFileName(),
                  require.getLineno(),
                  require.getCharno());
      if (modulePath == null) {
        // The module loader will issue an error
        return;
      }

      // When require("name") is used as a standalone statement (the result isn't used)
      // it indicates that a module is being loaded for the side effects it produces.
      // In this case the require statement should just be removed as the goog.require
      // call inserted will import the module.
      if (!NodeUtil.isExpressionResultUsed(require)
          && parent.isExprResult()
          && NodeUtil.isStatementBlock(parent.getParent())) {
        parent.detach();
      }
    }

    /**
     * Visit require.ensure calls. Replace the call with an IIFE. Require.ensure must always be of
     * the form:
     *
     * <p>require.ensure(['module1', ...], function(require) {})
     */
    private void visitRequireEnsureCall(NodeTraversal t, Node call) {
      if (call.getChildCount() != 3) {
        compiler.report(
            t.makeError(
                call,
                UNKNOWN_REQUIRE_ENSURE,
                "Expected the function to have 2 arguments but instead found {0}",
                "" + call.getChildCount()));
        return;
      }

      Node dependencies = call.getSecondChild();
      if (!dependencies.isArrayLit()) {
        compiler.report(
            t.makeError(
                dependencies,
                UNKNOWN_REQUIRE_ENSURE,
                "The first argument must be an array literal of string literals."));
        return;
      }

      for (Node dep : dependencies.children()) {
        if (!dep.isString()) {
          compiler.report(
              t.makeError(
                  dep,
                  UNKNOWN_REQUIRE_ENSURE,
                  "The first argument must be an array literal of string literals."));
          return;
        }
      }
      Node callback = dependencies.getNext();
      if (!(callback.isFunction()
          && callback.getSecondChild().getChildCount() == 1
          && callback.getSecondChild().getFirstChild().isName()
          && "require".equals(callback.getSecondChild().getFirstChild().getString()))) {
        compiler.report(
            t.makeError(
                callback,
                UNKNOWN_REQUIRE_ENSURE,
                "The second argument must be a function"
                    + " whose first argument is named \"require\"."));
        return;
      }

      callback.detach();

      // Remove the "require" argument from the parameter list.
      callback.getSecondChild().removeChildren();
      call.removeChildren();
      call.putBooleanProp(Node.FREE_CALL, true);
      call.addChildToFront(callback);

      t.reportCodeChange();
    }

    void reportModuleErrors() {
      for (JSError error : errors) {
        compiler.report(error);
      }
    }

    /**
     * If the export is directly assigned more than once, or the assignments are not global, declare
     * the module name variable.
     *
     * <p>If all of the assignments are simply property assignments, initialize the module name
     * variable as a namespace.
     */
    void initializeModule() {
      CompilerInput ci = compiler.getInput(this.script.getInputId());
      ModulePath modulePath = ci.getPath();
      if (modulePath == null) {
        return;
      }

      String moduleName = modulePath.toModuleName();

      List<ExportInfo> exportsToRemove = new ArrayList<>();
      for (ExportInfo export : exports) {
        if (NodeUtil.getEnclosingScript(export.node) == null) {
          continue;
        }
        Node qNameBase = getBaseQualifiedNameNode(export.node);
        if (export.node == qNameBase
            && export.node.getParent().isAssign()
            && export.node.getGrandparent().isExprResult()
            && export.node.getPrevious() == null
            && export.node.getNext() != null) {

          // Find any identity assignments and just remove them
          // exports = module.exports;
          if (export.node.getNext().isGetProp()
              && export.node.getNext().matchesQualifiedName(MODULE + "." + EXPORTS)) {
            for (ExportInfo moduleExport : moduleExports) {
              if (moduleExport.node == export.node.getNext()) {
                moduleExports.remove(moduleExport);
                break;
              }
            }

            Node changeRoot = export.node.getGrandparent().getParent();
            export.node.getGrandparent().detach();
            exportsToRemove.add(export);
            compiler.reportChangeToEnclosingScope(changeRoot);

          // Find compound identity assignments and remove the exports = portion
          // exports = module.exports = foo;
          } else if (export.node.getNext().isAssign()
              && export.node.getNext().getFirstChild().matchesQualifiedName(MODULE + "." + EXPORTS)) {
            Node assign = export.node.getNext();
            export.node.getParent().replaceWith(assign.detach());
            exportsToRemove.add(export);
            compiler.reportChangeToEnclosingScope(assign);
          }
        }
      }

      exports.removeAll(exportsToRemove);

      // The default declaration for the goog.provide is a constant so
      // we need to declare the variable if we have more than one
      // assignment to module.exports or those assignments are not
      // at the top level.
      //
      // If we assign to the variable more than once or all the assignments
      // are properties, initialize the variable as well.
      int directAssignmentsAtTopLevel = 0;
      int directAssignments = 0;
      for (ExportInfo export : moduleExports) {
        if (NodeUtil.getEnclosingScript(export.node) == null) {
          continue;
        }

        Node base = getBaseQualifiedNameNode(export.node);
        if (base == export.node && export.node.getParent().isAssign()) {
          Node rValue = NodeUtil.getRValueOfLValue(export.node);
          if (rValue == null || !rValue.isObjectLit()) {
            directAssignments++;
            Node expr = export.node.getParent().getParent();
            if (expr.isExprResult()
                && (NodeUtil.isTopLevel(expr.getParent())
                    || (expr.getParent().isNormalBlock() && NodeUtil.isTopLevel(expr.getGrandparent())))) {
              directAssignmentsAtTopLevel++;
            }
          }
        }
      }

      if (directAssignmentsAtTopLevel > 1
          || (directAssignmentsAtTopLevel == 0 && directAssignments > 0)
          || directAssignments == 0) {
        int totalExportStatements = this.moduleExports.size() + this.exports.size();
        Node initModule = IR.var(IR.name(moduleName));
        if (directAssignments < totalExportStatements) {
          initModule.getFirstChild().addChildToFront(IR.objectlit());

          // If all the assignments are property exports, initialize the
          // module as a namespace
          if (directAssignments == 0) {
            JSDocInfoBuilder builder = new JSDocInfoBuilder(true);
            builder.recordConstancy();
            initModule.setJSDocInfo(builder.build());
          }
        }
        initModule.useSourceInfoIfMissingFromForTree(this.script);

        this.script.addChildToFront(initModule);
        compiler.reportChangeToEnclosingScope(this.script);
      }
    }

<<<<<<< HEAD
    /**
     * Add goog.require statements for any require statements and a goog.provide statement for the
     * module
     */
    void addGoogProvideAndRequires(boolean forceModule) {
      CompilerInput ci = compiler.getInput(this.script.getInputId());
      ModulePath modulePath = ci.getPath();
      if (modulePath == null) {
        return;
      }

      String moduleName = modulePath.toModuleName();

      for (String importName : imports) {
        // Add goog.provide calls.
        if (reportDependencies) {
          ci.addRequire(importName);
        }

        this.script.addChildToFront(
            IR.exprResult(
                    IR.call(
                        IR.getprop(IR.name("goog"), IR.string("require")), IR.string(importName)))
                .useSourceInfoIfMissingFromForTree(this.script));
      }

      if (isCommonJsModule() || forceModule) {
        // Add goog.provide calls.
        if (reportDependencies) {
          ci.addProvide(moduleName);
        }
        this.script.addChildToFront(
            IR.exprResult(
                    IR.call(
                        IR.getprop(IR.name("goog"), IR.string("provide")), IR.string(moduleName)))
                .useSourceInfoIfMissingFromForTree(this.script));
        compiler.reportChangeToEnclosingScope(this.script);
      } else if (imports.size() > 0) {
        compiler.reportChangeToEnclosingScope(this.script);
      }
    }

=======
>>>>>>> d040afaf
    /** Find the outermost if node ancestor for a node without leaving the function scope */
    private Node getOutermostIfAncestor(Node n) {
      if (n == null || NodeUtil.isTopLevel(n) || n.isFunction()) {
        return null;
      }
      Node parent = n.getParent();
      if (parent == null) {
        return null;
      }

      // When walking up ternary operations (hook), don't check if parent is the condition,
      // because one ternary operation can be then/else branch of another.
      if ((parent.isIf() && parent.getFirstChild() == n) || parent.isHook()) {
        Node outerIf = getOutermostIfAncestor(parent);
        if (outerIf != null) {
          return outerIf;
        }

        return parent;
      }

      return getOutermostIfAncestor(parent);
    }

    /** Remove a Universal Module Definition and leave just the commonjs export statement */
    boolean replaceUmdPatterns() {
      boolean needsRetraverse = false;
      Node changeScope;
      for (UmdPattern umdPattern : umdPatterns) {
        Node parent = umdPattern.ifRoot.getParent();
        Node newNode = umdPattern.activeBranch;

        if (newNode == null) {
          parent.removeChild(umdPattern.ifRoot);
          compiler.reportChangeToEnclosingScope(parent);
          continue;
        }

        // Remove redundant block node. Not strictly necessary, but makes tests more legible.
        if (umdPattern.activeBranch.isNormalBlock()
            && umdPattern.activeBranch.getChildCount() == 1) {
          newNode = umdPattern.activeBranch.getFirstChild();
          umdPattern.activeBranch.detachChildren();
        } else {
          umdPattern.ifRoot.detachChildren();
        }
        parent.replaceChild(umdPattern.ifRoot, newNode);
        changeScope = NodeUtil.getEnclosingChangeScopeRoot(newNode);
        if (changeScope != null) {
          compiler.reportChangeToEnclosingScope(newNode);
        }

        Node block = parent;
        if (block.isExprResult()) {
          block = block.getParent();
        }

        // Detect UMD Factory Patterns and inline the functions
        if (block.isNormalBlock() && block.getParent().isFunction()
            && block.getGrandparent().isCall()
            && parent.hasOneChild()) {
          Node enclosingFnCall = block.getGrandparent();
          Node fn = block.getParent();

          Node enclosingScript = NodeUtil.getEnclosingScript(enclosingFnCall);
          if (enclosingScript == null) {
            continue;
          }
          CompilerInput ci = compiler.getInput(NodeUtil.getEnclosingScript(enclosingFnCall).getInputId());
          ModulePath modulePath = ci.getPath();
          if (modulePath == null) {
            continue;
          }
          needsRetraverse = true;
          String factoryLabel = modulePath.toModuleName() + "_factory";

          FunctionToBlockMutator mutator =
              new FunctionToBlockMutator(compiler, compiler.getUniqueNameIdSupplier());
          Node newStatements = mutator.mutate(factoryLabel, fn, enclosingFnCall, null, false, false);

          // Check to see if the returned block is of the form:
          // {
          //   var jscomp$inline = function() {};
          //   jscomp$inline();
          // }
          //
          // If so, inline again
          if (newStatements.isNormalBlock()
              && newStatements.hasTwoChildren()
              && newStatements.getFirstChild().isVar()
              && newStatements.getFirstFirstChild().hasOneChild()
              && newStatements.getFirstFirstChild().getFirstChild().isFunction()
              && newStatements.getSecondChild().isExprResult()) {
            Node inlinedFn = newStatements.getFirstFirstChild().getFirstChild();
            String fnName = newStatements.getFirstFirstChild().getString();
            Node expr = newStatements.getSecondChild().getFirstChild();
            Node call = null;
            if (expr.isAssign() && expr.getSecondChild().isCall()) {
              call = expr.getSecondChild();
            } else if (expr.isCall()) {
              call = expr;
            }

            if (call != null) {
              newStatements = mutator.mutate(factoryLabel, inlinedFn, call, null, false, false);
              if (expr.isAssign() && newStatements.hasOneChild() && newStatements.getFirstChild().isExprResult()) {
                expr.replaceChild(expr.getSecondChild(), newStatements.getFirstFirstChild().detach());
                newStatements = expr.getParent().detach();
              }
            }
          }

          Node callRoot = enclosingFnCall.getParent();
          if (callRoot.isNot()) {
            callRoot = callRoot.getParent();
          }
          if (callRoot.isExprResult()) {
            callRoot = callRoot.getParent();

            callRoot.detachChildren();
            callRoot.addChildToFront(newStatements);
            changeScope = NodeUtil.getEnclosingChangeScopeRoot(callRoot);
            if (changeScope != null) {
              compiler.reportChangeToEnclosingScope(callRoot);
            }
          } else {
            parent.replaceChild(umdPattern.ifRoot, newNode);
            changeScope = NodeUtil.getEnclosingChangeScopeRoot(newNode);
            if (changeScope != null) {
              compiler.reportChangeToEnclosingScope(newNode);
            }
          }
        }
      }
      return needsRetraverse;
    }

    /** Webpack exports are getelems. Convert them to getprops and add them to the exports list */
    void processWebpackExports() {
      if (webpackDefineEsModuleProperty != null) {
        webpackDefineEsModuleProperty.detachFromParent();
      }

      for (ExportInfo export : webpackExports) {
        Node getElem = export.node.getParent();
        Node propName = export.node.getNext().detach();
        Node exportName = export.node.detach();
        Node getProp = IR.getprop(exportName, propName).useSourceInfoFrom(getElem);
        getElem.replaceWith(getProp);
        exports.add(export);
      }
    }
  }

  private static boolean umdPatternsContains(List<UmdPattern> umdPatterns, Node n) {
    for (UmdPattern umd : umdPatterns) {
      if (umd.ifRoot == n) {
        return true;
      }
    }
    return false;
  }

  /**
   * Traverse a file and rewrite all references to imported names directly to the targeted module
   * name.
   *
   * <p>If a file is a CommonJS module, rewrite export statements. Typically exports create an alias
   * - the rewriting tries to avoid such aliases.
   */
  private class RewriteModule extends AbstractPostOrderCallback {
    private final boolean allowFullRewrite;
    private final ImmutableCollection<ExportInfo> exports;
    private final List<Node> imports = new ArrayList<>();
    private final List<Node> rewrittenClassExpressions = new ArrayList<>();
    private final List<Node> functionsToHoist = new ArrayList<>();

    public RewriteModule(boolean allowFullRewrite, ImmutableCollection<ExportInfo> exports) {
      this.allowFullRewrite = allowFullRewrite;
      this.exports = exports;
    }

    @Override
    public void visit(NodeTraversal t, Node n, Node parent) {
      switch (n.getToken()) {
        case SCRIPT:
          // Class names can't be changed during the middle of a traversal. Unlike functions,
          // the name can be the EMPTY token rather than just a zero length string.
          for (Node clazz : rewrittenClassExpressions) {
            clazz.replaceChild(
                clazz.getFirstChild(), IR.empty().useSourceInfoFrom(clazz.getFirstChild()));
            t.reportCodeChange();
          }

          CompilerInput ci = compiler.getInput(n.getInputId());
          ModulePath modulePath = ci.getPath();
          String moduleName = modulePath.toModuleName();

          // Hoist functions in reverse order so that they maintain the same relative
          // order after hoisting.
          for (int i = functionsToHoist.size() - 1; i >= 0; i--) {
            Node functionExpr = functionsToHoist.get(i);
            Node scopeRoot = t.getClosestHoistScopeRoot();
            Node insertionPoint = scopeRoot.getFirstChild();
            if (insertionPoint == null
                || !(insertionPoint.isVar()
                    && insertionPoint.getFirstChild().getString().equals(moduleName))) {
              insertionPoint = null;
            }

            if (insertionPoint == null) {
              if (scopeRoot.getFirstChild() != functionExpr) {
                scopeRoot.addChildToFront(functionExpr.detach());
              }
            } else if (insertionPoint != functionExpr && insertionPoint.getNext() != functionExpr) {
              scopeRoot.addChildAfter(functionExpr.detach(), insertionPoint);
            }
          }

          for (ExportInfo export : exports) {
            visitExport(t, export.node);
          }

          for (Node require : imports) {
            visitRequireCall(t, require, require.getParent());
          }

          break;

        case CALL:
          if (isSupportedRequire(n)) {
            imports.add(n);
          }
          break;

        case VAR:
        case LET:
        case CONST:
          // Multiple declarations need split apart so that they can be refactored into
          // property assignments or removed altogether.
          if (n.hasMoreThanOneChild() && !NodeUtil.isAnyFor(parent)) {
            List<Node> vars = splitMultipleDeclarations(n);
            t.reportCodeChange();
            for (Node var : vars) {
              visit(t, var.getFirstChild(), var);
            }
          }
          break;

        case NAME:
          {
            // If this is a name declaration with multiple names, it will be split apart when
            // the parent is visited and then revisit the children.
            if (NodeUtil.isNameDeclaration(n.getParent()) && n.getParent().hasMoreThanOneChild()) {
              break;
            }

            String qName = n.getQualifiedName();
            if (qName == null) {
              break;
            }
            Var nameDeclaration = t.getScope().getVar(qName);
            if (nameDeclaration != null
                && nameDeclaration.getNode() != null
                && nameDeclaration.getNode().getInputId() == n.getInputId()) {
              maybeUpdateName(t, n, nameDeclaration);
            }
            break;
          }

          // ES6 object literal shorthand notation can refer to renamed variables
        case STRING_KEY:
          {
            if (n.hasChildren()
                || n.isQuotedString()
                || n.getParent().getParent().isDestructuringLhs()) {
              break;
            }
            Var nameDeclaration = t.getScope().getVar(n.getString());
            if (nameDeclaration == null) {
              break;
            }
            String importedName = getModuleImportName(t, nameDeclaration.getNode());
            if (nameDeclaration.isGlobal() || importedName != null) {
              Node value = IR.name(n.getString()).useSourceInfoFrom(n);
              n.addChildToBack(value);
              maybeUpdateName(t, value, nameDeclaration);
            }
            break;
          }

        default:
          break;
      }

      JSDocInfo info = n.getJSDocInfo();
      if (info != null) {
        for (Node typeNode : info.getTypeNodes()) {
          fixTypeNode(t, typeNode);
        }
      }
    }

    /**
     * Visit require calls. Rewrite require statements to be a direct reference to name of require
     * module. By this point all references to the import alias should have already been renamed.
     */
    private void visitRequireCall(NodeTraversal t, Node require, Node parent) {
      String requireName = getRequiredName(require);

      ModulePath modulePath =
          t.getInput()
              .getPath()
              .resolveJsModule(
                  requireName,
                  require.getSourceFileName(),
                  require.getLineno(),
                  require.getCharno());
      if (modulePath == null) {
        // The module loader will issue an error
        return;
      }

      String moduleName = modulePath.toModuleName();
      Node moduleRef = IR.name(moduleName).srcref(require);
      parent.replaceChild(require, moduleRef);

      t.reportCodeChange();
    }

    /**
     * Visit export statements. Export statements can be either a direct assignment: module.exports
     * = foo or a property assignment: module.exports.foo = foo; exports.foo = foo;
     */
    private void visitExport(NodeTraversal t, Node export) {
      Node root = getBaseQualifiedNameNode(export);
      Node rValue = NodeUtil.getRValueOfLValue(root);

      // For object literal assignments to module.exports, convert them to
      // individual property assignments.
      //
      //     module.exports = { foo: bar};
      //
      // becomes
      //
      //     module.exports = {};
      //     module.exports.foo = bar;
      if (root.matchesQualifiedName("module.exports")) {
        if (rValue != null
            && rValue.isObjectLit()
            && root.getParent().isAssign()
            && root.getParent().getParent().isExprResult()) {
          expandObjectLitAssignment(t, root);
          return;
        }
      }

      ModulePath modulePath = t.getInput().getPath();
      String moduleName = modulePath.toModuleName();

      // If this is an assignment to module.exports or exports, renaming
      // has already handled this case. Remove the export.
      Var rValueVar = null;
      if (rValue != null && rValue.isQualifiedName()) {
        rValueVar = t.getScope().getVar(rValue.getQualifiedName());

        // If the exported name is not found and this is a direct assignment
        // to modules.exports, look to see if the module name has a var definition
        if (rValueVar == null && root == export) {
          rValueVar = t.getScope().getVar(moduleName);
          if (rValueVar != null && rValueVar.getNode() == root) {
            rValueVar = null;
          }
        }
      }

      if (root.getParent().isAssign()
          && (root.getNext() != null && (root.getNext().isName() || root.getNext().isGetProp()))
          && root.getParent().getParent().isExprResult()
          && rValueVar != null) {
        root.getParent().getParent().detach();
        t.reportCodeChange();
        return;
      }

      Node updatedExport =
          NodeUtil.newName(compiler, moduleName, export, export.getQualifiedName());

      if (root.matchesQualifiedName("module.exports")
          && rValue != null
          && t.getScope().getVar("module.exports") == null
          && root.getParent().isAssign()) {
        if (root.getParent().getParent().isExprResult()) {
          // Rewrite "module.exports = foo;" to "var moduleName = foo;"
          Node parent = root.getParent();
          Node var = IR.var(updatedExport, rValue.detach()).useSourceInfoFrom(root.getParent());
          parent.getParent().replaceWith(var);
        } else if (root.getNext() != null && root.getNext().isName()
            && rValueVar != null && rValueVar.isGlobal()) {
          // This is a where a module export assignment is used in a complex expression.
          // Before: `SOME_VALUE !== undefined && module.exports = SOME_VALUE`
          // After: `SOME_VALUE !== undefined && module$name`
          root.getParent().replaceWith(updatedExport);
        } else {
          // Other references to "module.exports" are just replaced with the module name.
          export.replaceWith(updatedExport);
        }
      } else {
        // Other references to "module.exports" are just replaced with the module name.
        export.replaceWith(updatedExport);
      }
      t.reportCodeChange();
    }

    /**
     * Since CommonJS modules may have only a single export, it's common to see the export be an
     * object literal. We want to expand this to individual property assignments. If any individual
     * property assignment has been renamed, it will be removed.
     *
     * <p>We need to keep assignments which aren't names
     *
     * <p>module.exports = { foo: bar, baz: function() {} }
     *
     * <p>becomes
     *
     * <p>module.exports.foo = bar; // removed later module.exports.baz = function() {};
     */
    private void expandObjectLitAssignment(NodeTraversal t, Node export) {
      checkState(export.getParent().isAssign());
      Node insertionRef = export.getParent().getParent();
      checkState(insertionRef.isExprResult());
      Node insertionParent = insertionRef.getParent();
      checkNotNull(insertionParent);

      Node rValue = NodeUtil.getRValueOfLValue(export);
      Node key = rValue.getFirstChild();

      while (key != null) {
        Node lhs;
        if (key.isQuotedString()) {
          lhs = IR.getelem(export.cloneTree(), IR.string(key.getString()));
        } else {
          lhs = IR.getprop(export.cloneTree(), IR.string(key.getString()));
        }

        Node value = null;
        if (key.isStringKey()) {
          if (key.hasChildren()) {
            value = key.removeFirstChild();
          } else {
            value = IR.name(key.getString());
          }
        } else if (key.isMemberFunctionDef()) {
          value = key.getFirstChild().detach();
        }

        Node expr = null;
        if (!key.isGetterDef()) {
          expr = IR.exprResult(IR.assign(lhs, value)).useSourceInfoIfMissingFromForTree(key);
          insertionParent.addChildAfter(expr, insertionRef);
          visitExport(t, lhs.getFirstChild());
        } else {
          Node getter = key.detach();
          String moduleName = t.getInput().getPath().toModuleName();
          Node moduleObj = t.getScope().getVar(moduleName).getNode().getFirstChild();
          moduleObj.addChildToBack(getter);
        }

        // Export statements can be removed in visitExport
        if (expr != null && expr.getParent() != null) {
          insertionRef = expr;
        }

        key = key.getNext();
      }

      export.getParent().getParent().detach();
    }

    /**
     * Given a name reference, check to see if it needs renamed.
     *
     * <p>We handle 3 main cases: 1. References to an import alias. These are replaced with a direct
     * reference to the imported module. 2. Names which are exported. These are rewritten to be the
     * export assignment directly. 3. Global names: If a name is global to the script, add a suffix
     * so it doesn't collide with any other global.
     *
     * <p>Rewriting case 1 is safe to perform on all files. Cases 2 and 3 can only be done if this
     * file is a commonjs module.
     */
    private void maybeUpdateName(NodeTraversal t, Node n, Var var) {
      checkNotNull(var);
      checkState(n.isName() || n.isGetProp());
      checkState(n.getParent() != null);
      String importedModuleName = getModuleImportName(t, var.getNode());
      String originalName = n.getOriginalQualifiedName();

      // Check if the name refers to a alias for a require('foo') import.
      if (importedModuleName != null && n != var.getNode()) {
        // Reference the imported name directly, rather than the alias
        updateNameReference(t, n, originalName, importedModuleName, false);

      } else if (allowFullRewrite) {
        String exportedName = getExportedName(t, n, var);

        // We need to exclude the alias created by the require import. We assume dead
        // code elimination will remove these later.
        if ((n != var.getNode() || n.getParent().isClass()) && exportedName == null) {
          // The name is actually the export reference itself.
          // This will be handled later by visitExports.
          if (n.getParent().isClass() && n.getParent().getFirstChild() == n) {
            rewrittenClassExpressions.add(n.getParent());
          }

          return;
        }

        // Check if the name is used as an export
        if (importedModuleName == null
            && exportedName != null
            && !exportedName.equals(originalName)) {
          updateNameReference(t, n, originalName, exportedName, true);

          // If it's a global name, rename it to prevent conflicts with other scripts
        } else if (var.isGlobal()) {
          ModulePath modulePath = t.getInput().getPath();
          String currentModuleName = modulePath.toModuleName();

          if (currentModuleName.equals(originalName)) {
            return;
          }

          // refs to 'exports' are handled separately.
          if (EXPORTS.equals(originalName)
              || (compiler.getOptions().moduleResolutionMode == ModuleLoader.ResolutionMode.WEBPACK
                  && WEBPACK_EXPORTS.equals(originalName))) {
            return;
          }

          // closure_test_suite looks for test*() functions
          if (compiler.getOptions().exportTestFunctions && currentModuleName.startsWith("test")) {
            return;
          }

          String newName = originalName + "$$" + currentModuleName;
          updateNameReference(t, n, originalName, newName, false);
        }
      }
    }

    /**
     * @param nameRef the qualified name node
     * @param originalName of nameRef
     * @param newName for nameRef
     * @param requireFunctionExpressions Whether named class or functions should be rewritten to
     *     variable assignments
     */
    private void updateNameReference(
        NodeTraversal t,
        Node nameRef,
        String originalName,
        String newName,
        boolean requireFunctionExpressions) {
      Node parent = nameRef.getParent();
      checkNotNull(parent);
      checkNotNull(newName);
      boolean newNameIsQualified = newName.indexOf('.') >= 0;

      Var newNameDeclaration = t.getScope().getVar(newName);

      switch (parent.getToken()) {
        case CLASS:
          if (parent.getIndexOfChild(nameRef) == 0
              && (newNameIsQualified || requireFunctionExpressions)) {
            // Refactor a named class to a class expression
            // We can't remove the class name during a traversal, so save it for later
            rewrittenClassExpressions.add(parent);

            Node newNameRef = NodeUtil.newQName(compiler, newName, nameRef, originalName);
            Node grandparent = parent.getParent();

            Node expr;
            if (!newNameIsQualified && newNameDeclaration == null) {
              expr = IR.let(newNameRef, IR.nullNode()).useSourceInfoIfMissingFromForTree(nameRef);
            } else {
              expr =
                  IR.exprResult(IR.assign(newNameRef, IR.nullNode()))
                      .useSourceInfoIfMissingFromForTree(nameRef);
            }
            grandparent.replaceChild(parent, expr);
            if (expr.isLet()) {
              expr.getFirstChild().replaceChild(expr.getFirstFirstChild(), parent);
            } else {
              expr.getFirstChild().replaceChild(expr.getFirstChild().getSecondChild(), parent);
            }
          } else if (parent.getIndexOfChild(nameRef) == 1) {
            Node newNameRef = NodeUtil.newQName(compiler, newName, nameRef, originalName);
            parent.replaceChild(nameRef, newNameRef);
          } else {
            nameRef.setString(newName);
            nameRef.setOriginalName(originalName);
          }
          break;

        case FUNCTION:
          if (newNameIsQualified || requireFunctionExpressions) {
            // Refactor a named function to a function expression
            Node newNameRef = NodeUtil.newQName(compiler, newName, nameRef, originalName);
            Node grandparent = parent.getParent();
            nameRef.setString("");

            Node expr;
            if (!newNameIsQualified && newNameDeclaration == null) {
              expr = IR.var(newNameRef, IR.nullNode()).useSourceInfoIfMissingFromForTree(nameRef);
            } else {
              expr =
                  IR.exprResult(IR.assign(newNameRef, IR.nullNode()))
                      .useSourceInfoIfMissingFromForTree(nameRef);
            }
            grandparent.replaceChild(parent, expr);
            if (expr.isVar()) {
              expr.getFirstChild().replaceChild(expr.getFirstFirstChild(), parent);
            } else {
              expr.getFirstChild().replaceChild(expr.getFirstChild().getSecondChild(), parent);
            }
            functionsToHoist.add(expr);
          } else {
            nameRef.setString(newName);
            nameRef.setOriginalName(originalName);
          }
          break;

        case VAR:
        case LET:
        case CONST:
          // Multiple declaration - needs split apart.
          if (parent.getChildCount() > 1) {
            splitMultipleDeclarations(parent);
            parent = nameRef.getParent();
            newNameDeclaration = t.getScope().getVar(newName);
          }

          if (newNameIsQualified) {
            // Refactor a var declaration to a getprop assignment
            Node getProp = NodeUtil.newQName(compiler, newName, nameRef, originalName);
            JSDocInfo info = parent.getJSDocInfo();
            parent.setJSDocInfo(null);
            if (nameRef.hasChildren()) {
              Node assign = IR.assign(getProp, nameRef.removeFirstChild());
              assign.setJSDocInfo(info);
              Node expr = IR.exprResult(assign).useSourceInfoIfMissingFromForTree(nameRef);
              parent.replaceWith(expr);
            } else {
              getProp.setJSDocInfo(info);
              parent.replaceWith(IR.exprResult(getProp).useSourceInfoFrom(getProp));
            }
          } else if (newNameDeclaration != null) {
            // Variable is already defined. Convert this to an assignment.
            // If the variable declaration has no initialization, we simply
            // remove the node. This can occur when the variable which is exported
            // is declared in an outer scope but assigned in an inner one.
            if (!nameRef.hasChildren()) {
              parent.detachFromParent();
              break;
            }

            Node name = NodeUtil.newName(compiler, newName, nameRef, originalName);
            Node assign = IR.assign(name, nameRef.removeFirstChild());
            JSDocInfo info = parent.getJSDocInfo();
            if (info != null) {
              parent.setJSDocInfo(null);
              assign.setJSDocInfo(info);
            }

            parent.replaceWith(IR.exprResult(assign).useSourceInfoFromForTree(nameRef));
          } else {
            nameRef.setString(newName);
            nameRef.setOriginalName(originalName);
          }
          break;

        default:
          {
            Node name =
                newNameIsQualified
                    ? NodeUtil.newQName(compiler, newName, nameRef, originalName)
                    : NodeUtil.newName(compiler, newName, nameRef, originalName);

            JSDocInfo info = nameRef.getJSDocInfo();
            if (info != null) {
              nameRef.setJSDocInfo(null);
              name.setJSDocInfo(info);
            }
            parent.replaceChild(nameRef, name);
            if (nameRef.hasChildren()) {
              name.addChildrenToFront(nameRef.removeChildren());
            }

            break;
          }
      }

      t.reportCodeChange();
    }

    /**
     * Determine whether the given name Node n is referenced in an export
     *
     * @return string - If the name is not used in an export, return it's own name If the name node
     *     is actually the export target itself, return null;
     */
    private String getExportedName(NodeTraversal t, Node n, Var var) {
      if (var == null || var.getNode().getInputId() != n.getInputId()) {
        return n.getQualifiedName();
      }

      String moduleName = t.getInput().getPath().toModuleName();

      for (ExportInfo export : this.exports) {
        Node exportBase = getBaseQualifiedNameNode(export.node);
        Node exportRValue = NodeUtil.getRValueOfLValue(exportBase);

        if (exportRValue == null) {
          continue;
        }

        Node exportedName = getExportedNameNode(export);
        // We don't want to handle the export itself
        if (exportRValue == n
            || ((NodeUtil.isClassExpression(exportRValue)
                    || NodeUtil.isFunctionExpression(exportRValue))
                && exportedName == n)) {
          return null;
        }

        String exportBaseQName = exportBase.getQualifiedName();

        if (exportRValue.isObjectLit()) {
          if (!"module.exports".equals(exportBaseQName)) {
            return n.getQualifiedName();
          }

          Node key = exportRValue.getFirstChild();
          boolean keyIsExport = false;
          while (key != null) {
            if (key.isStringKey()
                && !key.isQuotedString()
                && NodeUtil.isValidPropertyName(
                    compiler.getOptions().getLanguageIn().toFeatureSet(), key.getString())) {
              if (key.hasChildren()) {
                if (key.getFirstChild().isQualifiedName()) {
                  if (key.getFirstChild() == n) {
                    return null;
                  }

                  Var valVar = t.getScope().getVar(key.getFirstChild().getQualifiedName());
                  if (valVar != null && valVar.getNameNode() == var.getNameNode()) {
                    keyIsExport = true;
                    break;
                  }
                }
              } else {
                if (key == n) {
                  return null;
                }

                // Handle ES6 object lit shorthand assignments
                Var valVar = t.getScope().getVar(key.getString());
                if (valVar != null && valVar.getNameNode() == var.getNameNode()) {
                  keyIsExport = true;
                  break;
                }
              }
            }

            key = key.getNext();
          }
          if (key != null && keyIsExport) {
            return moduleName + "." + key.getString();
          }
        } else {
          if (var.getNameNode() == exportedName) {
            String exportPrefix;
            if (exportBaseQName.startsWith(MODULE)) {
              exportPrefix = MODULE + "." + EXPORTS;
            } else if (compiler.getOptions().moduleResolutionMode == ModuleLoader.ResolutionMode.WEBPACK
                && exportBaseQName.startsWith(WEBPACK_EXPORTS)) {
              exportPrefix = WEBPACK_EXPORTS;
            } else {
              exportPrefix = EXPORTS;
            }

            if (exportBaseQName.length() == exportPrefix.length()) {
              return moduleName;
            }

            return moduleName + exportBaseQName.substring(exportPrefix.length());
          }
        }
      }
      return n.getQualifiedName();
    }

    private Node getExportedNameNode(ExportInfo info) {
      Node qNameBase = getBaseQualifiedNameNode(info.node);
      Node rValue = NodeUtil.getRValueOfLValue(qNameBase);

      if (rValue == null) {
        return null;
      }

      if (NodeUtil.isFunctionExpression(rValue) || NodeUtil.isClassExpression(rValue)) {
        return rValue.getFirstChild();
      }

      Var var = info.scope.getVar(rValue.getQualifiedName());
      if (var == null) {
        return null;
      }

      return var.getNameNode();
    }

    /**
     * Determine if the given Node n is an alias created by a module import.
     *
     * @return null if it's not an alias or the imported module name
     */
    private String getModuleImportName(NodeTraversal t, Node n) {
      Node rValue = null;
      String propSuffix = "";
      if (n.isStringKey()
          && n.getParent().isObjectPattern()
          && n.getParent().getParent().isDestructuringLhs()) {
        rValue = n.getParent().getNext();
        propSuffix = "." + n.getString();
      } else if (n.getParent() != null) {
        rValue = NodeUtil.getRValueOfLValue(n);
      }

      if (rValue == null) {
        return null;
      }

      if (rValue.isCall()) {
        // var foo = require('bar');
        if (isSupportedRequire(rValue)
            && t.getScope().getVar(rValue.getFirstChild().getQualifiedName()) == null) {
          String requireName = getRequiredName(rValue);
          ModulePath modulePath =
              t.getInput()
                  .getPath()
                  .resolveJsModule(
                      requireName, n.getSourceFileName(), n.getLineno(), n.getCharno());
          if (modulePath == null) {
            return null;
          }
          return modulePath.toModuleName() + propSuffix;
        }
        return null;

      } else if (rValue.isGetProp()) {
        // var foo = require('bar').foo;
        String moduleName = getModuleImportName(t, rValue.getFirstChild());
        if (moduleName != null) {
          return moduleName + "." + n.getSecondChild().getString() + propSuffix;
        }
      }

      return null;
    }

    /**
     * Update any type references in JSDoc annotations to account for all the rewriting we've done.
     */
    private void fixTypeNode(NodeTraversal t, Node typeNode) {
      if (typeNode.isString()) {
        String name = typeNode.getString();
        // Type nodes can be module paths.
        if (ModuleLoader.isPathIdentifier(name)) {
          int lastSlash = name.lastIndexOf('/');
          int endIndex = name.indexOf('.', lastSlash);
          String localTypeName = null;
          if (endIndex == -1) {
            endIndex = name.length();
          } else {
            localTypeName = name.substring(endIndex);
          }

          String moduleName = name.substring(0, endIndex);
          ModulePath modulePath =
              t.getInput()
                  .getPath()
                  .resolveJsModule(
                      moduleName,
                      typeNode.getSourceFileName(),
                      typeNode.getLineno(),
                      typeNode.getCharno());
          if (modulePath == null) {
            // The module loader will issue an error
            return;
          }

          String globalModuleName = modulePath.toModuleName();
          typeNode.setString(
              localTypeName == null ? globalModuleName : globalModuleName + localTypeName);

        } else {
          // A type node can be a getprop. Any portion of the getprop
          // can be either an import alias or export alias. Check each
          // segment.
          boolean wasRewritten = false;
          int endIndex = -1;
          while (endIndex < name.length()) {
            endIndex = name.indexOf('.', endIndex + 1);
            if (endIndex == -1) {
              endIndex = name.length();
            }
            String baseName = name.substring(0, endIndex);
            String suffix = endIndex < name.length() ? name.substring(endIndex) : "";
            Var typeDeclaration = t.getScope().getVar(baseName);

            // Make sure we can find a variable declaration (and it's in this file)
            if (typeDeclaration != null
                && typeDeclaration.getNode().getInputId() == typeNode.getInputId()) {
              String importedModuleName = getModuleImportName(t, typeDeclaration.getNode());

              // If the name is an import alias, rewrite it to be a reference to the
              // module name directly
              if (importedModuleName != null) {
                typeNode.setString(importedModuleName + suffix);
                typeNode.setOriginalName(name);
                wasRewritten = true;
                break;
              } else if (this.allowFullRewrite) {
                // Names referenced in export statements can only be rewritten in
                // commonjs modules.
                String exportedName = getExportedName(t, typeNode, typeDeclaration);
                if (exportedName != null && !exportedName.equals(name)) {
                  typeNode.setString(exportedName + suffix);
                  typeNode.setOriginalName(name);
                  wasRewritten = true;
                  break;
                }
              }
            }
          }

          // If the name was neither an import alias or referenced in an export,
          // We still may need to rename it if it's global
          if (!wasRewritten && this.allowFullRewrite) {
            endIndex = name.indexOf('.');
            if (endIndex == -1) {
              endIndex = name.length();
            }
            String baseName = name.substring(0, endIndex);
            Var typeDeclaration = t.getScope().getVar(baseName);
            if (typeDeclaration != null && typeDeclaration.isGlobal()) {
              String moduleName = t.getInput().getPath().toModuleName();
              String newName = baseName + "$$" + moduleName;
              if (endIndex < name.length()) {
                newName += name.substring(endIndex);
              }

              typeNode.setString(newName);
              typeNode.setOriginalName(name);
            }
          }
        }
      }

      for (Node child = typeNode.getFirstChild(); child != null;
           child = child.getNext()) {
        fixTypeNode(t, child);
      }
    }

    private List<Node> splitMultipleDeclarations(Node var) {
      checkState(NodeUtil.isNameDeclaration(var));
      List<Node> vars = new ArrayList<>();
      while (var.getSecondChild() != null) {
        Node newVar = new Node(var.getToken(), var.removeFirstChild());
        newVar.useSourceInfoFrom(var);
        var.getParent().addChildBefore(newVar, var);
        vars.add(newVar);
      }
      vars.add(var);
      return vars;
    }
  }
}<|MERGE_RESOLUTION|>--- conflicted
+++ resolved
@@ -137,15 +137,9 @@
     }
 
     NodeTraversal.traverseEs6(
-<<<<<<< HEAD
-        compiler, root, new RewriteModule(finder.isCommonJsModule() || forceModuleDetection, exports.build()));
-
-    finder.addGoogProvideAndRequires(forceModuleDetection);
-=======
         compiler,
         root,
         new RewriteModule(finder.isCommonJsModule() || forceModuleDetection, exports.build()));
->>>>>>> d040afaf
   }
 
   /**
@@ -321,11 +315,7 @@
     List<UmdPattern> umdPatterns = new ArrayList<>();
     List<ExportInfo> moduleExports = new ArrayList<>();
     List<ExportInfo> exports = new ArrayList<>();
-<<<<<<< HEAD
     List<ExportInfo> webpackExports = new ArrayList<>();
-    Set<String> imports = new HashSet<>();
-=======
->>>>>>> d040afaf
     List<JSError> errors = new ArrayList<>();
     Node webpackDefineEsModuleProperty = null;
 
@@ -669,51 +659,6 @@
       }
     }
 
-<<<<<<< HEAD
-    /**
-     * Add goog.require statements for any require statements and a goog.provide statement for the
-     * module
-     */
-    void addGoogProvideAndRequires(boolean forceModule) {
-      CompilerInput ci = compiler.getInput(this.script.getInputId());
-      ModulePath modulePath = ci.getPath();
-      if (modulePath == null) {
-        return;
-      }
-
-      String moduleName = modulePath.toModuleName();
-
-      for (String importName : imports) {
-        // Add goog.provide calls.
-        if (reportDependencies) {
-          ci.addRequire(importName);
-        }
-
-        this.script.addChildToFront(
-            IR.exprResult(
-                    IR.call(
-                        IR.getprop(IR.name("goog"), IR.string("require")), IR.string(importName)))
-                .useSourceInfoIfMissingFromForTree(this.script));
-      }
-
-      if (isCommonJsModule() || forceModule) {
-        // Add goog.provide calls.
-        if (reportDependencies) {
-          ci.addProvide(moduleName);
-        }
-        this.script.addChildToFront(
-            IR.exprResult(
-                    IR.call(
-                        IR.getprop(IR.name("goog"), IR.string("provide")), IR.string(moduleName)))
-                .useSourceInfoIfMissingFromForTree(this.script));
-        compiler.reportChangeToEnclosingScope(this.script);
-      } else if (imports.size() > 0) {
-        compiler.reportChangeToEnclosingScope(this.script);
-      }
-    }
-
-=======
->>>>>>> d040afaf
     /** Find the outermost if node ancestor for a node without leaving the function scope */
     private Node getOutermostIfAncestor(Node n) {
       if (n == null || NodeUtil.isTopLevel(n) || n.isFunction()) {
