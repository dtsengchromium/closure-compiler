/*
 * Copyright 2009 The Closure Compiler Authors.
 *
 * Licensed under the Apache License, Version 2.0 (the "License");
 * you may not use this file except in compliance with the License.
 * You may obtain a copy of the License at
 *
 *     http://www.apache.org/licenses/LICENSE-2.0
 *
 * Unless required by applicable law or agreed to in writing, software
 * distributed under the License is distributed on an "AS IS" BASIS,
 * WITHOUT WARRANTIES OR CONDITIONS OF ANY KIND, either express or implied.
 * See the License for the specific language governing permissions and
 * limitations under the License.
 */

package com.google.javascript.jscomp;

import static com.google.common.base.Preconditions.checkArgument;
import static com.google.common.base.Preconditions.checkNotNull;
import static com.google.common.base.Preconditions.checkState;
import static com.google.javascript.jscomp.PassFactory.createEmptyPass;
import static com.google.javascript.jscomp.parsing.parser.FeatureSet.ES5;
import static com.google.javascript.jscomp.parsing.parser.FeatureSet.ES6;
import static com.google.javascript.jscomp.parsing.parser.FeatureSet.ES7;
import static com.google.javascript.jscomp.parsing.parser.FeatureSet.ES8;
import static com.google.javascript.jscomp.parsing.parser.FeatureSet.ES8_MODULES;
import static com.google.javascript.jscomp.parsing.parser.FeatureSet.TYPESCRIPT;

import com.google.common.annotations.VisibleForTesting;
import com.google.common.collect.ImmutableList;
import com.google.common.collect.ImmutableMap;
import com.google.javascript.jscomp.AbstractCompiler.LifeCycleStage;
import com.google.javascript.jscomp.AbstractCompiler.MostRecentTypechecker;
import com.google.javascript.jscomp.CompilerOptions.ExtractPrototypeMemberDeclarationsMode;
import com.google.javascript.jscomp.CoverageInstrumentationPass.CoverageReach;
import com.google.javascript.jscomp.CoverageInstrumentationPass.InstrumentOption;
import com.google.javascript.jscomp.ExtractPrototypeMemberDeclarations.Pattern;
import com.google.javascript.jscomp.NodeTraversal.Callback;
import com.google.javascript.jscomp.PassFactory.HotSwapPassFactory;
import com.google.javascript.jscomp.deps.ModuleLoader;
import com.google.javascript.jscomp.lint.CheckArrayWithGoogObject;
import com.google.javascript.jscomp.lint.CheckDuplicateCase;
import com.google.javascript.jscomp.lint.CheckEmptyStatements;
import com.google.javascript.jscomp.lint.CheckEnums;
import com.google.javascript.jscomp.lint.CheckInterfaces;
import com.google.javascript.jscomp.lint.CheckJSDocStyle;
import com.google.javascript.jscomp.lint.CheckMissingSemicolon;
import com.google.javascript.jscomp.lint.CheckNullableReturn;
import com.google.javascript.jscomp.lint.CheckPrimitiveAsObject;
import com.google.javascript.jscomp.lint.CheckPrototypeProperties;
import com.google.javascript.jscomp.lint.CheckRequiresAndProvidesSorted;
import com.google.javascript.jscomp.lint.CheckUnusedLabels;
import com.google.javascript.jscomp.lint.CheckUselessBlocks;
import com.google.javascript.jscomp.parsing.ParserRunner;
import com.google.javascript.jscomp.parsing.parser.FeatureSet;
import com.google.javascript.rhino.IR;
import com.google.javascript.rhino.Node;
import java.util.ArrayList;
import java.util.Collection;
import java.util.HashMap;
import java.util.HashSet;
import java.util.List;
import java.util.Map;
import java.util.Set;

/**
 * Pass factories and meta-data for native JSCompiler passes.
 *
 * @author nicksantos@google.com (Nick Santos)
 *
 * NOTE(dimvar): this needs some non-trivial refactoring. The pass config should
 * use as little state as possible. The recommended way for a pass to leave
 * behind some state for a subsequent pass is through the compiler object.
 * Any other state remaining here should only be used when the pass config is
 * creating the list of checks and optimizations, not after passes have started
 * executing. For example, the field namespaceForChecks should be in Compiler.
 */
public final class DefaultPassConfig extends PassConfig {

  /* For the --mark-as-compiled pass */
  private static final String COMPILED_CONSTANT_NAME = "COMPILED";

  /* Constant name for Closure's locale */
  private static final String CLOSURE_LOCALE_CONSTANT_NAME = "goog.LOCALE";

  static final DiagnosticType CANNOT_USE_PROTOTYPE_AND_VAR =
      DiagnosticType.error("JSC_CANNOT_USE_PROTOTYPE_AND_VAR",
          "Rename prototypes and inline variables cannot be used together.");

  // Miscellaneous errors.
  private static final java.util.regex.Pattern GLOBAL_SYMBOL_NAMESPACE_PATTERN =
    java.util.regex.Pattern.compile("^[a-zA-Z0-9$_]+$");

  /**
   * A global namespace to share across checking passes.
   */
  private transient GlobalNamespace namespaceForChecks = null;

  /**
   * A symbol table for registering references that get removed during
   * preprocessing.
   */
  private transient PreprocessorSymbolTable preprocessorSymbolTable = null;

  /**
   * Global state necessary for doing hotswap recompilation of files with references to
   * processed goog.modules.
   */
  private transient ClosureRewriteModule.GlobalRewriteState moduleRewriteState = null;

  /**
   * Whether to protect "hidden" side-effects.
   * @see CheckSideEffects
   */
  private final boolean protectHiddenSideEffects;

  public DefaultPassConfig(CompilerOptions options) {
    super(options);

    // The current approach to protecting "hidden" side-effects is to
    // wrap them in a function call that is stripped later, this shouldn't
    // be done in IDE mode where AST changes may be unexpected.
    protectHiddenSideEffects = options != null && options.shouldProtectHiddenSideEffects();
  }

  GlobalNamespace getGlobalNamespace() {
    return namespaceForChecks;
  }

  PreprocessorSymbolTable getPreprocessorSymbolTable() {
    return preprocessorSymbolTable;
  }

  void maybeInitializePreprocessorSymbolTable(AbstractCompiler compiler) {
    if (options.preservesDetailedSourceInfo()) {
      Node root = compiler.getRoot();
      if (preprocessorSymbolTable == null || preprocessorSymbolTable.getRootNode() != root) {
        preprocessorSymbolTable = new PreprocessorSymbolTable(root);
      }
    }
  }

  void maybeInitializeModuleRewriteState() {
    if (options.allowsHotswapReplaceScript() && this.moduleRewriteState == null) {
      this.moduleRewriteState = new ClosureRewriteModule.GlobalRewriteState();
    }
  }

  @Override
  protected List<PassFactory> getTranspileOnlyPasses() {
    List<PassFactory> passes = new ArrayList<>();

    if (options.needsTranspilationFrom(TYPESCRIPT)) {
      passes.add(convertEs6TypedToEs6);
    }

    if (options.getLanguageIn().toFeatureSet().has(FeatureSet.Feature.MODULES)) {
      TranspilationPasses.addEs6ModulePass(passes);
    }

    passes.add(checkMissingSuper);
    passes.add(checkVariableReferencesForTranspileOnly);

    // It's important that the Dart super accessors pass run *before* es6ConvertSuper,
    // which is a "late" ES6 pass. This is enforced in the assertValidOrder method.
    if (options.dartPass && options.needsTranspilationFrom(ES6)) {
      passes.add(dartSuperAccessorsPass);
    }

    if (options.needsTranspilationFrom(ES8)) {
      TranspilationPasses.addEs2017Passes(passes);
      passes.add(setFeatureSet(ES7));
    }

    if (options.needsTranspilationFrom(ES7)) {
      TranspilationPasses.addEs2016Passes(passes);
      passes.add(setFeatureSet(ES6));
    }

    // If the user has specified an input language of ES7 and an output language of ES6 or lower,
    // we still need to run these "ES6" passes, because they do the transpilation of the ES7 **
    // operator. If we split that into its own pass then the needsTranspilationFrom(ES7) call here
    // can be removed.
    if (options.needsTranspilationFrom(ES6) || options.needsTranspilationFrom(ES7)) {
      TranspilationPasses.addEs6EarlyPasses(passes);
      TranspilationPasses.addEs6LatePassesBeforeNti(passes);
      TranspilationPasses.addEs6LatePassesAfterNti(passes);
      TranspilationPasses.addPostCheckPasses(passes);
      if (options.rewritePolyfills) {
        TranspilationPasses.addRewritePolyfillPass(passes);
      }
      passes.add(setFeatureSet(options.getLanguageOut().toFeatureSet()));
    }

    if (!options.forceLibraryInjection.isEmpty()) {
      passes.add(injectRuntimeLibraries);
    }

    assertAllOneTimePasses(passes);
    assertValidOrderForChecks(passes);
    return passes;
  }

  @Override
  protected List<PassFactory> getWhitespaceOnlyPasses() {
    List<PassFactory> passes = new ArrayList<>();
<<<<<<< HEAD
    if (options.processCommonJSModules) {
      passes.add(rewriteCommonJsModules);
    }
=======

    if (options.processCommonJSModules) {
      passes.add(rewriteCommonJsModules);
    } else if (options.getLanguageIn().toFeatureSet().has(FeatureSet.Feature.MODULES)) {
      passes.add(rewriteScriptsToEs6Modules);
    }

>>>>>>> 5e4850cf
    if (options.wrapGoogModulesForWhitespaceOnly) {
      passes.add(whitespaceWrapGoogModules);
    }
    return passes;
  }

  private void addNewTypeCheckerPasses(List<PassFactory> checks, CompilerOptions options) {
    if (options.getNewTypeInference()) {
      checks.add(symbolTableForNewTypeInference);
      checks.add(newTypeInference);
    }
  }

  private void addOldTypeCheckerPasses(List<PassFactory> checks, CompilerOptions options) {
    if (!options.allowsHotswapReplaceScript()) {
      checks.add(inlineTypeAliases);
    }
    if (options.checkTypes || options.inferTypes) {
      checks.add(resolveTypes);
      checks.add(inferTypes);
      if (options.checkTypes) {
        checks.add(checkTypes);
      } else {
        checks.add(inferJsDocInfo);
      }

      // We assume that only clients who are going to re-compile, or do in-depth static analysis,
      // will need the typed scope creator after the compile job.
      if (!options.preservesDetailedSourceInfo() && !options.allowsHotswapReplaceScript()) {
        checks.add(clearTypedScopePass);
      }
    }
  }

  @Override
  protected List<PassFactory> getChecks() {
    List<PassFactory> checks = new ArrayList<>();

    if (options.shouldGenerateTypedExterns()) {
      checks.add(closureGoogScopeAliases);
      checks.add(closureRewriteClass);
      checks.add(generateIjs);
      checks.add(whitespaceWrapGoogModules);
      return checks;
    }

    checks.add(createEmptyPass("beforeStandardChecks"));

    if (options.processCommonJSModules) {
      checks.add(rewriteCommonJsModules);
    } else if (options.getLanguageIn().toFeatureSet().has(FeatureSet.Feature.MODULES)) {
      checks.add(rewriteScriptsToEs6Modules);
    }

    // Note: ChromePass can rewrite invalid @type annotations into valid ones, so should run before
    // JsDoc checks.
    if (options.isChromePassEnabled()) {
      checks.add(chromePass);
    }

    // Verify JsDoc annotations and check ES6 modules
    checks.add(checkJsDocAndEs6Modules);

    if (options.needsTranspilationFrom(TYPESCRIPT)) {
      checks.add(convertEs6TypedToEs6);
    }

    if (options.enables(DiagnosticGroups.LINT_CHECKS)) {
      checks.add(lintChecks);
    }

    if (options.closurePass && options.enables(DiagnosticGroups.LINT_CHECKS)) {
      checks.add(checkRequiresAndProvidesSorted);
    }

    if (options.enables(DiagnosticGroups.MISSING_REQUIRE)
        || options.enables(DiagnosticGroups.STRICT_MISSING_REQUIRE)
        || options.enables(DiagnosticGroups.EXTRA_REQUIRE)) {
      checks.add(checkRequires);
    }

    if (options.getLanguageIn().toFeatureSet().has(FeatureSet.Feature.MODULES)) {
      TranspilationPasses.addEs6ModulePass(checks);
    }

    checks.add(checkVariableReferences);
    checks.add(checkStrictMode);

    if (options.closurePass) {
      checks.add(closureCheckModule);
      checks.add(closureRewriteModule);
    }

    if (options.declaredGlobalExternsOnWindow) {
      checks.add(declaredGlobalExternsOnWindow);
    }

    checks.add(checkMissingSuper);

    if (options.closurePass) {
      checks.add(closureGoogScopeAliases);
      checks.add(closureRewriteClass);
    }

    checks.add(checkSideEffects);

    if (options.enables(DiagnosticGroups.MISSING_PROVIDE)) {
      checks.add(checkProvides);
    }

    if (options.angularPass) {
      checks.add(angularPass);
    }

    if (!options.generateExportsAfterTypeChecking && options.generateExports) {
      checks.add(generateExports);
    }

    if (options.exportTestFunctions) {
      checks.add(exportTestFunctions);
    }

    if (options.closurePass) {
      checks.add(closurePrimitives);
    }

    // It's important that the PolymerPass run *after* the ClosurePrimitives and ChromePass rewrites
    // and *before* the suspicious code checks. This is enforced in the assertValidOrder method.
    if (options.polymerVersion != null) {
      checks.add(polymerPass);
    }

    if (options.checkSuspiciousCode
        || options.enables(DiagnosticGroups.GLOBAL_THIS)
        || options.enables(DiagnosticGroups.DEBUGGER_STATEMENT_PRESENT)) {
      checks.add(suspiciousCode);
    }

    if (options.closurePass && options.checkMissingGetCssNameLevel.isOn()) {
      checks.add(closureCheckGetCssName);
    }

    if (options.syntheticBlockStartMarker != null) {
      // This pass must run before the first fold constants pass.
      checks.add(createSyntheticBlocks);
    }

    checks.add(checkVars);

    if (options.inferConsts) {
      checks.add(inferConsts);
    }

    if (options.computeFunctionSideEffects) {
      checks.add(checkRegExp);
    }

    // This pass should run before types are assigned.
    if (options.processObjectPropertyString) {
      checks.add(objectPropertyStringPreprocess);
    }

    // It's important that the Dart super accessors pass run *before* es6ConvertSuper,
    // which is a "late" ES6 pass. This is enforced in the assertValidOrder method.
    if (options.dartPass && !options.getLanguageOut().toFeatureSet().contains(FeatureSet.ES6)) {
      checks.add(dartSuperAccessorsPass);
    }

    if (options.needsTranspilationFrom(ES8)) {
      TranspilationPasses.addEs2017Passes(checks);
      checks.add(setFeatureSet(ES7));
    }

    if (options.needsTranspilationFrom(ES7) && !options.getTypeCheckEs6Natively()) {
      TranspilationPasses.addEs2016Passes(checks);
      checks.add(setFeatureSet(ES6));
    }

    if (options.needsTranspilationFrom(ES6)) {
      checks.add(es6ExternsCheck);
      TranspilationPasses.addEs6EarlyPasses(checks);
    }

    if (options.needsTranspilationFrom(ES6)) {
      TranspilationPasses.addEs6LatePassesBeforeNti(checks);
      if (!options.getTypeCheckEs6Natively()) {
        TranspilationPasses.addEs6LatePassesAfterNti(checks);
      }
    }

    if (options.rewritePolyfills) {
      TranspilationPasses.addRewritePolyfillPass(checks);
    }

    if (options.needsTranspilationFrom(ES6)) {
      if (options.getTypeCheckEs6Natively()) {
        checks.add(setFeatureSet(FeatureSet.NTI_SUPPORTED));
      } else {
        // TODO(bradfordcsmith): This marking is really about how variable scoping is handled during
        // type checking. It should really be handled in a more direct fashion.
        checks.add(setFeatureSet(options.getLanguageOut().toFeatureSet()));
      }
    }

    if (!options.forceLibraryInjection.isEmpty()) {
      checks.add(injectRuntimeLibraries);
    }

    if (options.needsTranspilationFrom(ES6)) {
      checks.add(convertStaticInheritance);
    }

    // End of ES6 transpilation passes before NTI.

    if (options.getTypeCheckEs6Natively()) {
      if (!options.skipNonTranspilationPasses) {
        checks.add(createEmptyPass(PassNames.BEFORE_TYPE_CHECKING));
        addNewTypeCheckerPasses(checks, options);
      }

      if (options.needsTranspilationFrom(ES7)) {
        TranspilationPasses.addEs2016Passes(checks);
        checks.add(setFeatureSet(ES6));
      }

      if (options.needsTranspilationFrom(ES6)) {
        if (options.getTypeCheckEs6Natively()) {
          TranspilationPasses.addEs6LatePassesAfterNti(checks);
        }
        checks.add(setFeatureSet(options.getLanguageOut().toFeatureSet()));
      }
    }

    if (!options.skipNonTranspilationPasses) {
      addNonTranspilationCheckPasses(checks);
    }

    if (options.needsTranspilationFrom(ES6) && !options.inIncrementalCheckMode()) {
      TranspilationPasses.addPostCheckPasses(checks);
    }


    // NOTE(dimvar): Tried to move this into the optimizations, but had to back off
    // because the very first pass, normalization, rewrites the code in a way that
    // causes loss of type information.
    // So, I will convert the remaining optimizations to use TypeI and test that only
    // in unit tests, not full builds. Once all passes are converted, then
    // drop the OTI-after-NTI altogether.
    // In addition, I will probably have a local edit of the repo that retains both
    // types on Nodes, so I can test full builds on my machine. We can't check in such
    // a change because it would greatly increase memory usage.
    if (options.getNewTypeInference() && options.getRunOTIafterNTI()) {
      addOldTypeCheckerPasses(checks, options);
    }

    // When options.generateExportsAfterTypeChecking is true, run GenerateExports after
    // both type checkers, not just after NTI.
    if (options.generateExportsAfterTypeChecking && options.generateExports) {
      checks.add(generateExports);
    }

    checks.add(createEmptyPass(PassNames.AFTER_STANDARD_CHECKS));

    assertAllOneTimePasses(checks);
    assertValidOrderForChecks(checks);

    return checks;
  }

  private void addNonTranspilationCheckPasses(List<PassFactory> checks) {
    if (!options.getTypeCheckEs6Natively()) {
      checks.add(createEmptyPass(PassNames.BEFORE_TYPE_CHECKING));
      addNewTypeCheckerPasses(checks, options);
    }

    if (options.j2clPassMode.shouldAddJ2clPasses()) {
      checks.add(j2clSourceFileChecker);
    }

    if (!options.getNewTypeInference()) {
      addOldTypeCheckerPasses(checks, options);
    }

    if (!options.disables(DiagnosticGroups.CHECK_USELESS_CODE)
        || (!options.getNewTypeInference() && !options.disables(DiagnosticGroups.MISSING_RETURN))) {
      checks.add(checkControlFlow);
    }

    // CheckAccessControls only works if check types is on.
    if (options.isTypecheckingEnabled()
        && (!options.disables(DiagnosticGroups.ACCESS_CONTROLS)
            || options.enables(DiagnosticGroups.CONSTANT_PROPERTY))) {
      checks.add(checkAccessControls);
    }

    if (!options.getNewTypeInference()) {
      // NTI performs this check already
      checks.add(checkConsts);
    }

    // Analyzer checks must be run after typechecking.
    if (options.enables(DiagnosticGroups.ANALYZER_CHECKS) && options.isTypecheckingEnabled()) {
      checks.add(analyzerChecks);
    }

    if (options.checkGlobalNamesLevel.isOn()) {
      checks.add(checkGlobalNames);
    }

    if (!options.getConformanceConfigs().isEmpty()) {
      checks.add(checkConformance);
    }

    // Replace 'goog.getCssName' before processing defines but after the
    // other checks have been done.
    if (options.closurePass) {
      checks.add(closureReplaceGetCssName);
    }

    if (options.getTweakProcessing().isOn()) {
      checks.add(processTweaks);
    }

    if (options.instrumentationTemplate != null || options.recordFunctionInformation) {
      checks.add(computeFunctionNames);
    }

    if (options.checksOnly) {
      // Run process defines here so that warnings/errors from that pass are emitted as part of
      // checks.
      // TODO(rluble): Split process defines into two stages, one that performs only checks to be
      // run here, and the one that actually changes the AST that would run in the optimization
      // phase.
      checks.add(processDefines);
    }

    if (options.j2clPassMode.shouldAddJ2clPasses()) {
      checks.add(j2clChecksPass);
    }
  }

  @Override
  protected List<PassFactory> getOptimizations() {
    List<PassFactory> passes = new ArrayList<>();

    if (options.skipNonTranspilationPasses) {
      return passes;
    }
    passes.add(garbageCollectChecks);

    // i18n
    // If you want to customize the compiler to use a different i18n pass,
    // you can create a PassConfig that calls replacePassFactory
    // to replace this.
    if (options.replaceMessagesWithChromeI18n) {
      passes.add(replaceMessagesForChrome);
    } else if (options.messageBundle != null) {
      passes.add(replaceMessages);
    }

    // Defines in code always need to be processed.
    passes.add(processDefines);

    if (options.getTweakProcessing().shouldStrip()
        || !options.stripTypes.isEmpty()
        || !options.stripNameSuffixes.isEmpty()
        || !options.stripTypePrefixes.isEmpty()
        || !options.stripNamePrefixes.isEmpty()) {
      passes.add(stripCode);
    }

    passes.add(normalize);

    // Create extern exports after the normalize because externExports depends on unique names.
    if (options.isExternExportsEnabled() || options.externExportsPath != null) {
      passes.add(externExports);
    }

    // Gather property names in externs so they can be queried by the
    // optimizing passes.
    passes.add(gatherExternProperties);

    if (options.instrumentForCoverage) {
      passes.add(instrumentForCodeCoverage);
    }

    // TODO(dimvar): convert this pass to use NTI. Low priority since it's
    // mostly unused. Converting it shouldn't block switching to NTI.
    if (options.runtimeTypeCheck && !options.getNewTypeInference()) {
      passes.add(runtimeTypeCheck);
    }

    // Inlines functions that perform dynamic accesses to static properties of parameters that are
    // typed as {Function}. This turns a dynamic access to a static property of a class definition
    // into a fully qualified access and in so doing enables better dead code stripping.
    if (options.j2clPassMode.shouldAddJ2clPasses()) {
      passes.add(j2clPass);
    }

    passes.add(createEmptyPass(PassNames.BEFORE_STANDARD_OPTIMIZATIONS));

    if (options.replaceIdGenerators) {
      passes.add(replaceIdGenerators);
    }

    // Optimizes references to the arguments variable.
    if (options.optimizeArgumentsArray) {
      passes.add(optimizeArgumentsArray);
    }

    // Abstract method removal works best on minimally modified code, and also
    // only needs to run once.
    if (options.closurePass && (options.removeAbstractMethods || options.removeClosureAsserts)) {
      passes.add(closureCodeRemoval);
    }

    if (options.removeJ2clAsserts) {
      passes.add(j2clAssertRemovalPass);
    }

    // Property disambiguation should only run once and needs to be done
    // soon after type checking, both so that it can make use of type
    // information and so that other passes can take advantage of the renamed
    // properties.
    if (options.disambiguatePrivateProperties) {
      passes.add(disambiguatePrivateProperties);
    }

    assertAllOneTimePasses(passes);

    // Inline aliases so that following optimizations don't have to understand alias chains.
    if (options.collapseProperties) {
      passes.add(aggressiveInlineAliases);
    }

    // Inline getters/setters in J2CL classes so that Object.defineProperties() calls (resulting
    // from desugaring) don't block class stripping.
    if (options.j2clPassMode.shouldAddJ2clPasses() && options.collapseProperties) {
      // Relies on collapseProperties-triggered aggressive alias inlining.
      passes.add(j2clPropertyInlinerPass);
    }

    // Collapsing properties can undo constant inlining, so we do this before
    // the main optimization loop.
    if (options.collapseProperties) {
      passes.add(collapseProperties);
    }

    if (options.inferConsts) {
      passes.add(inferConsts);
    }

    if (options.reportPath != null && options.smartNameRemoval) {
      passes.add(initNameAnalyzeReport);
    }

    // TODO(mlourenco): Ideally this would be in getChecks() instead of getOptimizations(). But
    // for that it needs to understand constant properties as well. See b/31301233#10.
    // Needs to happen after inferConsts and collapseProperties. Detects whether invocations of
    // the method goog.string.Const.from are done with an argument which is a string literal.
    passes.add(checkConstParams);

    // Running smart name removal before disambiguate properties allows disambiguate properties
    // to be more effective if code that would prevent disambiguation can be removed.
    if (options.extraSmartNameRemoval && options.smartNameRemoval) {

      // These passes remove code that is dead because of define flags.
      // If the dead code is weakly typed, running these passes before property
      // disambiguation results in more code removal.
      // The passes are one-time on purpose. (The later runs are loopable.)
      if (options.foldConstants && (options.inlineVariables || options.inlineLocalVariables)) {
        passes.add(earlyInlineVariables);
        passes.add(earlyPeepholeOptimizations);
      }

      passes.add(extraSmartNamePass);
    }

    // RewritePolyfills is overly generous in the polyfills it adds.  After type
    // checking and early smart name removal, we can use the new type information
    // to figure out which polyfilled prototype methods are actually called, and
    // which were "false alarms" (i.e. calling a method of the same name on a
    // user-provided class).  We also remove any polyfills added by code that
    // was smart-name-removed.  This is a one-time pass, since it does not work
    // after inlining - we do not attempt to aggressively remove polyfills used
    // by code that is only flow-sensitively dead.
    if (options.rewritePolyfills) {
      passes.add(removeUnusedPolyfills);
    }

    // Property disambiguation should only run once and needs to be done
    // soon after type checking, both so that it can make use of type
    // information and so that other passes can take advantage of the renamed
    // properties.
    if (options.shouldDisambiguateProperties() && options.isTypecheckingEnabled()) {
      passes.add(disambiguateProperties);
    }

    if (options.computeFunctionSideEffects) {
      passes.add(markPureFunctions);
    } else if (options.markNoSideEffectCalls) {
      // TODO(user) The properties that this pass adds to CALL and NEW
      // AST nodes increase the AST's in-memory size.  Given that we are
      // already running close to our memory limits, we could run into
      // trouble if we end up using the @nosideeffects annotation a lot
      // or compute @nosideeffects annotations by looking at function
      // bodies.  It should be easy to propagate @nosideeffects
      // annotations as part of passes that depend on this property and
      // store the result outside the AST (which would allow garbage
      // collection once the pass is done).
      passes.add(markNoSideEffectCalls);
    }

    if (options.chainCalls) {
      passes.add(chainCalls);
    }

    if (options.smartNameRemoval || options.reportPath != null) {
      passes.addAll(getCodeRemovingPasses());
      passes.add(smartNamePass);
    }

    // This needs to come after the inline constants pass, which is run within
    // the code removing passes.
    if (options.closurePass) {
      passes.add(closureOptimizePrimitives);
    }

    // ReplaceStrings runs after CollapseProperties in order to simplify
    // pulling in values of constants defined in enums structures. It also runs
    // after disambiguate properties and smart name removal so that it can
    // correctly identify logging types and can replace references to string
    // expressions.
    if (!options.replaceStringsFunctionDescriptions.isEmpty()) {
      passes.add(replaceStrings);
    }

    // TODO(user): This forces a first crack at crossModuleCodeMotion
    // before devirtualization. Once certain functions are devirtualized,
    // it confuses crossModuleCodeMotion ability to recognized that
    // it is recursive.

    // TODO(user): This is meant for a temporary quick win.
    // In the future, we might want to improve our analysis in
    // CrossModuleCodeMotion so we don't need to do this.
    if (options.crossModuleCodeMotion) {
      passes.add(crossModuleCodeMotion);
    }

    // Must run after ProcessClosurePrimitives, Es6ConvertSuper, and assertion removals, but
    // before OptimizeCalls (specifically, OptimizeParameters) and DevirtualizePrototypeMethods.
    if (options.removeSuperMethods) {
      passes.add(removeSuperMethodsPass);
    }

    // Method devirtualization benefits from property disambiguation so
    // it should run after that pass but before passes that do
    // optimizations based on global names (like cross module code motion
    // and inline functions).  Smart Name Removal does better if run before
    // this pass.
    if (options.devirtualizePrototypeMethods) {
      passes.add(devirtualizePrototypeMethods);
    }

    if (options.customPasses != null) {
      passes.add(getCustomPasses(
          CustomPassExecutionTime.BEFORE_OPTIMIZATION_LOOP));
    }

    passes.add(createEmptyPass(PassNames.BEFORE_MAIN_OPTIMIZATIONS));

    // Because FlowSensitiveInlineVariables does not operate on the global scope due to compilation
    // time, we need to run it once before InlineFunctions so that we don't miss inlining
    // opportunities when a function will be inlined into the global scope.
    if (options.inlineVariables || options.inlineLocalVariables) {
      passes.add(flowSensitiveInlineVariables);
    }

    passes.addAll(getMainOptimizationLoop());
    passes.add(createEmptyPass(PassNames.AFTER_MAIN_OPTIMIZATIONS));

    passes.add(createEmptyPass("beforeModuleMotion"));

    if (options.crossModuleCodeMotion) {
      passes.add(crossModuleCodeMotion);
    }

    if (options.crossModuleMethodMotion) {
      passes.add(crossModuleMethodMotion);
    }

    passes.add(createEmptyPass("afterModuleMotion"));

    // Some optimizations belong outside the loop because running them more
    // than once would either have no benefit or be incorrect.
    if (options.customPasses != null) {
      passes.add(getCustomPasses(
          CustomPassExecutionTime.AFTER_OPTIMIZATION_LOOP));
    }

    if (options.inlineVariables || options.inlineLocalVariables) {
      passes.add(flowSensitiveInlineVariables);

      // After inlining some of the variable uses, some variables are unused.
      // Re-run remove unused vars to clean it up.
      if (options.removeUnusedVars || options.removeUnusedLocalVars) {
        passes.add(lastRemoveUnusedVars());
      }
    }

    // Running this pass again is required to have goog.events compile down to
    // nothing when compiled on its own.
    if (options.smartNameRemoval) {
      passes.add(smartNamePass2);
    }

    if (options.collapseAnonymousFunctions) {
      passes.add(collapseAnonymousFunctions);
    }

    // Move functions before extracting prototype member declarations.
    if (options.moveFunctionDeclarations
        // renamePrefixNamescape relies on moveFunctionDeclarations
        // to preserve semantics.
        || options.renamePrefixNamespace != null) {
      passes.add(moveFunctionDeclarations);
    }

    if (options.anonymousFunctionNaming == AnonymousFunctionNamingPolicy.MAPPED) {
      passes.add(nameMappedAnonymousFunctions);
    }

    // The mapped name anonymous function pass makes use of information that
    // the extract prototype member declarations pass removes so the former
    // happens before the latter.
    if (options.extractPrototypeMemberDeclarations != ExtractPrototypeMemberDeclarationsMode.OFF) {
      passes.add(extractPrototypeMemberDeclarations);
    }

    if (options.shouldAmbiguateProperties()
        && options.propertyRenaming == PropertyRenamingPolicy.ALL_UNQUOTED
        && options.isTypecheckingEnabled()) {
      passes.add(ambiguateProperties);
    }

    if (options.propertyRenaming == PropertyRenamingPolicy.ALL_UNQUOTED) {
      passes.add(renameProperties);
    }

    // Reserve global names added to the "windows" object.
    if (options.reserveRawExports) {
      passes.add(gatherRawExports);
    }

    // This comes after property renaming because quoted property names must
    // not be renamed.
    if (options.convertToDottedProperties) {
      passes.add(convertToDottedProperties);
    }

    // Property renaming must happen before this pass runs since this
    // pass may convert dotted properties into quoted properties.  It
    // is beneficial to run before alias strings, alias keywords and
    // variable renaming.
    if (options.rewriteFunctionExpressions) {
      passes.add(rewriteFunctionExpressions);
    }

    // This comes after converting quoted property accesses to dotted property
    // accesses in order to avoid aliasing property names.
    if (!options.aliasableStrings.isEmpty() || options.aliasAllStrings) {
      passes.add(aliasStrings);
    }

    if (options.coalesceVariableNames) {
      // Passes after this point can no longer depend on normalized AST
      // assumptions because the code is marked as un-normalized
      passes.add(coalesceVariableNames);

      // coalesceVariables creates identity assignments and more redundant code
      // that can be removed, rerun the peephole optimizations to clean them
      // up.
      if (options.foldConstants) {
        passes.add(peepholeOptimizationsOnce);
      }
    }

    // Passes after this point can no longer depend on normalized AST assumptions.
    passes.add(markUnnormalized);

    if (options.collapseVariableDeclarations) {
      passes.add(exploitAssign);
      passes.add(collapseVariableDeclarations);
    }

    // This pass works best after collapseVariableDeclarations.
    passes.add(denormalize);

    if (options.instrumentationTemplate != null) {
      passes.add(instrumentFunctions);
    }

    if (options.variableRenaming != VariableRenamingPolicy.ALL) {
      // If we're leaving some (or all) variables with their old names,
      // then we need to undo any of the markers we added for distinguishing
      // local variables ("x" -> "x$jscomp$1").
      passes.add(invertContextualRenaming);
    }

    if (options.variableRenaming != VariableRenamingPolicy.OFF) {
      passes.add(renameVars);
    }

    // This pass should run after names stop changing.
    if (options.processObjectPropertyString) {
      passes.add(objectPropertyStringPostprocess);
    }

    if (options.labelRenaming) {
      passes.add(renameLabels);
    }

    if (options.foldConstants) {
      passes.add(latePeepholeOptimizations);
    }

    if (options.anonymousFunctionNaming == AnonymousFunctionNamingPolicy.UNMAPPED) {
      passes.add(nameUnmappedAnonymousFunctions);
    }

    if (protectHiddenSideEffects) {
      passes.add(stripSideEffectProtection);
    }

    if (options.renamePrefixNamespace != null) {
      if (!GLOBAL_SYMBOL_NAMESPACE_PATTERN.matcher(
          options.renamePrefixNamespace).matches()) {
        throw new IllegalArgumentException(
            "Illegal character in renamePrefixNamespace name: "
            + options.renamePrefixNamespace);
      }
      passes.add(rescopeGlobalSymbols);
    }

    // Safety checks
    passes.add(checkAstValidity);
    passes.add(varCheckValidity);

    // Raise to ES6, if allowed
    if (options.getLanguageOut().toFeatureSet().contains(FeatureSet.ES6)) {
      passes.add(optimizeToEs6);
    }

    assertValidOrderForOptimizations(passes);
    return passes;
  }

  /** Creates the passes for the main optimization loop. */
  private List<PassFactory> getMainOptimizationLoop() {
    List<PassFactory> passes = new ArrayList<>();
    if (options.inlineGetters) {
      passes.add(inlineSimpleMethods);
    }

    passes.addAll(getCodeRemovingPasses());

    if (options.inlineFunctions || options.inlineLocalFunctions) {
      passes.add(inlineFunctions);
    }

    if (options.shouldInlineProperties() && options.isTypecheckingEnabled()) {
      passes.add(inlineProperties);
    }

    if (options.removeUnusedVars || options.removeUnusedLocalVars) {
      if (options.deadAssignmentElimination) {
        passes.add(deadAssignmentsElimination);

        // The Polymer source is usually not included in the compilation, but it creates
        // getters/setters for many properties in compiled code. Dead property assignment
        // elimination is only safe when it knows about getters/setters. Therefore, we skip
        // it if the polymer pass is enabled.
        if (options.polymerVersion == null) {
          passes.add(deadPropertyAssignmentElimination);
        }
      }
    }

    if (options.optimizeCalls) {
      passes.add(optimizeCalls);
    }

    if (options.removeUnusedVars || options.removeUnusedLocalVars) {
      passes.add(getRemoveUnusedVars());
    }

    if (options.j2clPassMode.shouldAddJ2clPasses()) {
      passes.add(j2clConstantHoisterPass);
      passes.add(j2clClinitPass);
    }

    assertAllLoopablePasses(passes);
    return passes;
  }

  /** Creates several passes aimed at removing code. */
  private List<PassFactory> getCodeRemovingPasses() {
    List<PassFactory> passes = new ArrayList<>();
    if (options.collapseObjectLiterals) {
      passes.add(collapseObjectLiterals);
    }

    if (options.inlineVariables || options.inlineLocalVariables) {
      passes.add(inlineVariables);
    } else if (options.inlineConstantVars) {
      passes.add(inlineConstants);
    }

    if (options.foldConstants) {
      passes.add(peepholeOptimizations);
    }

    if (options.removeDeadCode) {
      passes.add(removeUnreachableCode);
    }

    if (options.removeUnusedPrototypeProperties) {
      passes.add(removeUnusedPrototypeProperties);
    }

    if (options.removeUnusedClassProperties) {
      passes.add(removeUnusedClassProperties);
    }

    assertAllLoopablePasses(passes);
    return passes;
  }

  private final HotSwapPassFactory checkSideEffects =
      new HotSwapPassFactory("checkSideEffects") {
        @Override
        protected HotSwapCompilerPass create(final AbstractCompiler compiler) {
          return new CheckSideEffects(
              compiler, options.checkSuspiciousCode, protectHiddenSideEffects);
        }

        @Override
        protected FeatureSet featureSet() {
          return ES8_MODULES;
        }
      };

  /** Removes the "protector" functions that were added by CheckSideEffects. */
  private final PassFactory stripSideEffectProtection =
      new PassFactory(PassNames.STRIP_SIDE_EFFECT_PROTECTION, true) {
        @Override
        protected CompilerPass create(final AbstractCompiler compiler) {
          return new CheckSideEffects.StripProtection(compiler);
        }

        @Override
        public FeatureSet featureSet() {
          return FeatureSet.latest();
        }
      };

  /** Checks for code that is probably wrong (such as stray expressions). */
  private final HotSwapPassFactory suspiciousCode =
      new HotSwapPassFactory("suspiciousCode") {
        @Override
        protected HotSwapCompilerPass create(final AbstractCompiler compiler) {
          List<Callback> sharedCallbacks = new ArrayList<>();
          if (options.checkSuspiciousCode) {
            sharedCallbacks.add(new CheckSuspiciousCode());
            sharedCallbacks.add(new CheckDuplicateCase(compiler));
          }

          if (options.enables(DiagnosticGroups.GLOBAL_THIS)) {
            sharedCallbacks.add(new CheckGlobalThis(compiler));
          }

          if (options.enables(DiagnosticGroups.DEBUGGER_STATEMENT_PRESENT)) {
            sharedCallbacks.add(new CheckDebuggerStatement(compiler));
          }

          return combineChecks(compiler, sharedCallbacks);
        }

        @Override
        protected FeatureSet featureSet() {
          return ES8_MODULES;
        }
      };

  /** Verify that all the passes are one-time passes. */
  private static void assertAllOneTimePasses(List<PassFactory> passes) {
    for (PassFactory pass : passes) {
      checkState(pass.isOneTimePass());
    }
  }

  /** Verify that all the passes are multi-run passes. */
  private static void assertAllLoopablePasses(List<PassFactory> passes) {
    for (PassFactory pass : passes) {
      checkState(!pass.isOneTimePass());
    }
  }

  /**
   * Checks that {@code pass1} comes before {@code pass2} in {@code passList}, if both are present.
   */
  private void assertPassOrder(
      List<PassFactory> passList, PassFactory pass1, PassFactory pass2, String msg) {
    int pass1Index = passList.indexOf(pass1);
    int pass2Index = passList.indexOf(pass2);
    if (pass1Index != -1 && pass2Index != -1) {
      checkState(pass1Index < pass2Index, msg);
    }
  }

  /**
   * Certain checks need to run in a particular order. For example, the PolymerPass
   * will not work correctly unless it runs after the goog.provide() processing.
   * This enforces those constraints.
   * @param checks The list of check passes
   */
  private void assertValidOrderForChecks(List<PassFactory> checks) {
    assertPassOrder(
        checks,
        chromePass,
        checkJsDocAndEs6Modules,
        "The ChromePass must run before after JsDoc and Es6 module checking.");
    assertPassOrder(
        checks,
        closureRewriteModule,
        processDefines,
        "Must rewrite goog.module before processing @define's, so that @defines in modules work.");
    assertPassOrder(
        checks,
        closurePrimitives,
        polymerPass,
        "The Polymer pass must run after goog.provide processing.");
    assertPassOrder(
        checks,
        chromePass,
        polymerPass,
        "The Polymer pass must run after ChromePass processing.");
    assertPassOrder(
        checks,
        polymerPass,
        suspiciousCode,
        "The Polymer pass must run before suspiciousCode processing.");
    assertPassOrder(
        checks,
        dartSuperAccessorsPass,
        TranspilationPasses.es6ConvertSuper,
        "The Dart super accessors pass must run before ES6->ES3 super lowering.");

    if (checks.contains(closureGoogScopeAliases)) {
      checkState(
          checks.contains(checkVariableReferences),
          "goog.scope processing requires variable checking");
    }
    assertPassOrder(
        checks,
        checkVariableReferences,
        closureGoogScopeAliases,
        "Variable checking must happen before goog.scope processing.");

    assertPassOrder(
        checks,
        TranspilationPasses.es6ConvertSuper,
        removeSuperMethodsPass,
        "Super-call method removal must run after Es6 super rewriting, "
            + "because Es6 super calls are matched on their post-processed form.");

    assertPassOrder(
        checks,
        closurePrimitives,
        removeSuperMethodsPass,
        "Super-call method removal must run after Es6 super rewriting, "
            + "because Closure base calls are expected to be in post-processed form.");

    assertPassOrder(
        checks,
        closureCodeRemoval,
        removeSuperMethodsPass,
        "Super-call method removal must run after closure code removal, because "
            + "removing assertions may make more super calls eligible to be stripped.");
  }

  /**
   * Certain optimizations need to run in a particular order. For example, OptimizeCalls must run
   * before RemoveSuperMethodsPass, because the former can invalidate assumptions in the latter.
   * This enforces those constraints.
   * @param optimizations The list of optimization passes
   */
  private void assertValidOrderForOptimizations(List<PassFactory> optimizations) {
    assertPassOrder(optimizations, removeSuperMethodsPass, optimizeCalls,
        "RemoveSuperMethodsPass must run before OptimizeCalls.");

    assertPassOrder(optimizations, removeSuperMethodsPass, devirtualizePrototypeMethods,
        "RemoveSuperMethodsPass must run before DevirtualizePrototypeMethods.");
  }

  /** Checks that all constructed classes are goog.require()d. */
  private final HotSwapPassFactory checkRequires =
      new HotSwapPassFactory("checkMissingAndExtraRequires") {
        @Override
        protected HotSwapCompilerPass create(AbstractCompiler compiler) {
          return new CheckMissingAndExtraRequires(
              compiler, CheckMissingAndExtraRequires.Mode.FULL_COMPILE);
        }

        @Override
        protected FeatureSet featureSet() {
          return ES8_MODULES;
        }
      };

  /** Makes sure @constructor is paired with goog.provides(). */
  private final HotSwapPassFactory checkProvides =
      new HotSwapPassFactory("checkProvides") {
        @Override
        protected HotSwapCompilerPass create(AbstractCompiler compiler) {
          return new CheckProvides(compiler);
        }

        @Override
        protected FeatureSet featureSet() {
          return ES8_MODULES;
        }
      };

  private static final DiagnosticType GENERATE_EXPORTS_ERROR =
      DiagnosticType.error(
          "JSC_GENERATE_EXPORTS_ERROR",
          "Exports can only be generated if export symbol/property functions are set.");

  /** Verifies JSDoc annotations are used properly and checks for ES6 modules. */
  private final HotSwapPassFactory checkJsDocAndEs6Modules =
      new HotSwapPassFactory("checkJsDocAndEs6Modules") {
        @Override
        protected HotSwapCompilerPass create(AbstractCompiler compiler) {
          ImmutableList.Builder<Callback> callbacks =
              ImmutableList.<Callback>builder()
                  .add(new CheckJSDoc(compiler))
                  .add(new Es6CheckModule(compiler));
          return combineChecks(compiler, callbacks.build());
        }

        @Override
        protected FeatureSet featureSet() {
          return FeatureSet.latest();
        }
      };

  /** Generates exports for @export annotations. */
  private final PassFactory generateExports =
      new PassFactory(PassNames.GENERATE_EXPORTS, true) {
        @Override
        protected CompilerPass create(final AbstractCompiler compiler) {
          CodingConvention convention = compiler.getCodingConvention();
          if (convention.getExportSymbolFunction() != null
              && convention.getExportPropertyFunction() != null) {
            final GenerateExports pass =
                new GenerateExports(
                    compiler,
                    options.exportLocalPropertyDefinitions,
                    convention.getExportSymbolFunction(),
                    convention.getExportPropertyFunction());
            return new CompilerPass() {
              @Override
              public void process(Node externs, Node root) {
                pass.process(externs, root);
                compiler.addExportedNames(pass.getExportedVariableNames());
              }
            };
          } else {
            return new ErrorPass(compiler, GENERATE_EXPORTS_ERROR);
          }
        }

        @Override
        protected FeatureSet featureSet() {
          return ES8;
        }
      };

  private final PassFactory generateIjs =
      new PassFactory("generateIjs", true) {
        @Override
        protected CompilerPass create(AbstractCompiler compiler) {
          return new ConvertToTypedInterface(compiler);
        }

        @Override
        protected FeatureSet featureSet() {
          return ES8_MODULES;
        }
      };

  /** Generates exports for functions associated with JsUnit. */
  private final PassFactory exportTestFunctions =
      new PassFactory(PassNames.EXPORT_TEST_FUNCTIONS, true) {
        @Override
        protected CompilerPass create(AbstractCompiler compiler) {
          CodingConvention convention = compiler.getCodingConvention();
          if (convention.getExportSymbolFunction() != null) {
            return new ExportTestFunctions(
                compiler,
                convention.getExportSymbolFunction(),
                convention.getExportPropertyFunction());
          } else {
            return new ErrorPass(compiler, GENERATE_EXPORTS_ERROR);
          }
        }

        @Override
        protected FeatureSet featureSet() {
          return ES8_MODULES;
        }
      };

  /** Raw exports processing pass. */
  private final PassFactory gatherRawExports =
      new PassFactory(PassNames.GATHER_RAW_EXPORTS, true) {
        @Override
        protected CompilerPass create(final AbstractCompiler compiler) {
          final GatherRawExports pass = new GatherRawExports(compiler);

          return new CompilerPass() {
            @Override
            public void process(Node externs, Node root) {
              pass.process(externs, root);
              compiler.addExportedNames(pass.getExportedVariableNames());
            }
          };
        }

        @Override
        public FeatureSet featureSet() {
          // Should be FeatureSet.latest() since it's a trivial pass, but must match "normalize"
          // TODO(johnlenz): Update this and normalize to latest()
          return ES8_MODULES;
        }
      };

  /** Closure pre-processing pass. */
  private final HotSwapPassFactory closurePrimitives =
      new HotSwapPassFactory("closurePrimitives") {
        @Override
        protected HotSwapCompilerPass create(final AbstractCompiler compiler) {
          maybeInitializePreprocessorSymbolTable(compiler);
          final ProcessClosurePrimitives pass =
              new ProcessClosurePrimitives(
                  compiler,
                  preprocessorSymbolTable,
                  options.brokenClosureRequiresLevel,
                  options.shouldPreservesGoogProvidesAndRequires());

          return new HotSwapCompilerPass() {
            @Override
            public void process(Node externs, Node root) {
              pass.process(externs, root);
              compiler.addExportedNames(pass.getExportedVariableNames());
            }

            @Override
            public void hotSwapScript(Node scriptRoot, Node originalRoot) {
              pass.hotSwapScript(scriptRoot, originalRoot);
            }
          };
        }

        @Override
        protected FeatureSet featureSet() {
          return ES8_MODULES;
        }
      };

  /** Process AngularJS-specific annotations. */
  private final HotSwapPassFactory angularPass =
      new HotSwapPassFactory(PassNames.ANGULAR_PASS) {
        @Override
        protected HotSwapCompilerPass create(AbstractCompiler compiler) {
          return new AngularPass(compiler);
        }

        @Override
        public FeatureSet featureSet() {
          return ES8_MODULES;
        }
      };

  /**
   * The default i18n pass. A lot of the options are not configurable, because ReplaceMessages has a
   * lot of legacy logic.
   */
  private final PassFactory replaceMessages =
      new PassFactory(PassNames.REPLACE_MESSAGES, true) {
        @Override
        protected CompilerPass create(final AbstractCompiler compiler) {
          return new ReplaceMessages(
              compiler,
              options.messageBundle,
              /* warn about message dupes */
              true,
              /* allow messages with goog.getMsg */
              JsMessage.Style.CLOSURE,
              /* if we can't find a translation, don't worry about it. */
              false);
        }

        @Override
        public FeatureSet featureSet() {
          return ES8_MODULES;
        }
      };

  private final PassFactory replaceMessagesForChrome =
      new PassFactory(PassNames.REPLACE_MESSAGES, true) {
        @Override
        protected CompilerPass create(final AbstractCompiler compiler) {
          return new ReplaceMessagesForChrome(
              compiler,
              new GoogleJsMessageIdGenerator(options.tcProjectId),
              /* warn about message dupes */
              true,
              /* allow messages with goog.getMsg */
              JsMessage.Style.CLOSURE);
        }

        @Override
        public FeatureSet featureSet() {
          return ES8_MODULES;
        }
      };

  /** Applies aliases and inlines goog.scope. */
  private final HotSwapPassFactory closureGoogScopeAliases =
      new HotSwapPassFactory("closureGoogScopeAliases") {
        @Override
        protected HotSwapCompilerPass create(AbstractCompiler compiler) {
          maybeInitializePreprocessorSymbolTable(compiler);
          return new ScopedAliases(
              compiler, preprocessorSymbolTable, options.getAliasTransformationHandler());
        }

        @Override
        protected FeatureSet featureSet() {
          return ES8_MODULES;
        }
      };

  private final PassFactory injectRuntimeLibraries =
      new PassFactory("InjectRuntimeLibraries", true) {
        @Override
        protected CompilerPass create(final AbstractCompiler compiler) {
          return new InjectRuntimeLibraries(compiler);
        }

        @Override
        protected FeatureSet featureSet() {
          return ES8_MODULES;
        }
      };

  private final PassFactory es6ExternsCheck =
      new PassFactory("es6ExternsCheck", true) {
        @Override
        protected CompilerPass create(final AbstractCompiler compiler) {
          return new Es6ExternsCheck(compiler);
        }

        @Override
        protected FeatureSet featureSet() {
          return ES8_MODULES;
        }
      };

  /** Desugars ES6_TYPED features into ES6 code. */
  final HotSwapPassFactory convertEs6TypedToEs6 =
      new HotSwapPassFactory("convertEs6Typed") {
        @Override
        protected HotSwapCompilerPass create(final AbstractCompiler compiler) {
          return new Es6TypedToEs6Converter(compiler);
        }

        @Override
        protected FeatureSet featureSet() {
          return TYPESCRIPT;
        }
      };

  private final PassFactory convertStaticInheritance =
      new PassFactory("Es6StaticInheritance", true) {
        @Override
        protected CompilerPass create(AbstractCompiler compiler) {
          return new Es6ToEs3ClassSideInheritance(compiler);
        }

        @Override
        protected FeatureSet featureSet() {
          return ES5;
        }
      };

  private final PassFactory inlineTypeAliases =
      new PassFactory(PassNames.INLINE_TYPE_ALIASES, true) {
        @Override
        protected CompilerPass create(AbstractCompiler compiler) {
          return new InlineAliases(compiler);
        }

        @Override
        protected FeatureSet featureSet() {
          return ES6;
        }
      };

  /** Inlines type aliases if they are explicitly or effectively const. */
  private final PassFactory aggressiveInlineAliases =
      new PassFactory("aggressiveInlineAliases", true) {
        @Override
        protected CompilerPass create(AbstractCompiler compiler) {
          return new AggressiveInlineAliases(compiler);
        }

        @Override
        protected FeatureSet featureSet() {
          return ES8_MODULES;
        }
      };

  private final PassFactory setFeatureSet(final FeatureSet featureSet) {
    return new PassFactory("setFeatureSet:" + featureSet.version(), true) {
      @Override
      protected CompilerPass create(final AbstractCompiler compiler) {
        return new CompilerPass() {
          @Override
          public void process(Node externs, Node root) {
            compiler.setFeatureSet(featureSet);
          }
        };
      }

      @Override
      public FeatureSet featureSet() {
        return FeatureSet.latest();
      }
    };
  }

  private final PassFactory declaredGlobalExternsOnWindow =
      new PassFactory(PassNames.DECLARED_GLOBAL_EXTERNS_ON_WINDOW, true) {
        @Override
        protected CompilerPass create(AbstractCompiler compiler) {
          return new DeclaredGlobalExternsOnWindow(compiler);
        }

        @Override
        protected FeatureSet featureSet() {
          return ES8_MODULES;
        }
      };

  /** Rewrites goog.defineClass */
  private final HotSwapPassFactory closureRewriteClass =
      new HotSwapPassFactory(PassNames.CLOSURE_REWRITE_CLASS) {
        @Override
        protected HotSwapCompilerPass create(AbstractCompiler compiler) {
          return new ClosureRewriteClass(compiler);
        }

        @Override
        protected FeatureSet featureSet() {
          return ES8_MODULES;
        }
      };

  /** Checks of correct usage of goog.module */
  private final HotSwapPassFactory closureCheckModule =
      new HotSwapPassFactory("closureCheckModule") {
        @Override
        protected HotSwapCompilerPass create(AbstractCompiler compiler) {
          return new ClosureCheckModule(compiler);
        }

        @Override
        protected FeatureSet featureSet() {
          return ES8_MODULES;
        }
      };

  /** Rewrites goog.module */
  private final HotSwapPassFactory closureRewriteModule =
      new HotSwapPassFactory("closureRewriteModule") {
        @Override
        protected HotSwapCompilerPass create(AbstractCompiler compiler) {
          maybeInitializePreprocessorSymbolTable(compiler);
          maybeInitializeModuleRewriteState();
          return new ClosureRewriteModule(compiler, preprocessorSymbolTable, moduleRewriteState);
        }

        @Override
        protected FeatureSet featureSet() {
          return ES8_MODULES;
        }
      };

  /** Checks that CSS class names are wrapped in goog.getCssName */
  private final PassFactory closureCheckGetCssName =
      new PassFactory("closureCheckGetCssName", true) {
        @Override
        protected CompilerPass create(AbstractCompiler compiler) {
          return new CheckMissingGetCssName(
              compiler,
              options.checkMissingGetCssNameLevel,
              options.checkMissingGetCssNameBlacklist);
        }

        @Override
        protected FeatureSet featureSet() {
          return ES8_MODULES;
        }
      };

  /**
   * Processes goog.getCssName.  The cssRenamingMap is used to lookup
   * replacement values for the classnames.  If null, the raw class names are
   * inlined.
   */
  private final PassFactory closureReplaceGetCssName =
      new PassFactory("closureReplaceGetCssName", true) {
    @Override
    protected CompilerPass create(final AbstractCompiler compiler) {
      return new CompilerPass() {
        @Override
        public void process(Node externs, Node jsRoot) {
          Map<String, Integer> newCssNames = null;
          if (options.gatherCssNames) {
            newCssNames = new HashMap<>();
          }
          ReplaceCssNames pass = new ReplaceCssNames(
              compiler,
              newCssNames,
              options.cssRenamingWhitelist);
          pass.process(externs, jsRoot);
          compiler.setCssNames(newCssNames);
        }
      };
    }

    @Override
    protected FeatureSet featureSet() {
      return ES8_MODULES;
    }
  };

  /**
   * Creates synthetic blocks to prevent FoldConstants from moving code past markers in the source.
   */
  private final PassFactory createSyntheticBlocks =
      new PassFactory("createSyntheticBlocks", true) {
        @Override
        protected CompilerPass create(AbstractCompiler compiler) {
          return new CreateSyntheticBlocks(
              compiler, options.syntheticBlockStartMarker, options.syntheticBlockEndMarker);
        }

        @Override
        protected FeatureSet featureSet() {
          return ES8_MODULES;
        }
      };

  private final PassFactory earlyPeepholeOptimizations =
      new PassFactory("earlyPeepholeOptimizations", true) {
        @Override
        protected CompilerPass create(AbstractCompiler compiler) {
          List<AbstractPeepholeOptimization> peepholeOptimizations = new ArrayList<>();
          peepholeOptimizations.add(new PeepholeRemoveDeadCode());
          if (compiler.getOptions().j2clPassMode.shouldAddJ2clPasses()) {
            peepholeOptimizations.add(new J2clEqualitySameRewriterPass());
          }
          return new PeepholeOptimizationsPass(compiler, getName(), peepholeOptimizations);
        }

        @Override
        protected FeatureSet featureSet() {
          return ES8_MODULES;
        }
      };

  private final PassFactory earlyInlineVariables =
      new PassFactory("earlyInlineVariables", true) {
    @Override
    protected CompilerPass create(AbstractCompiler compiler) {
      InlineVariables.Mode mode;
      if (options.inlineVariables) {
        mode = InlineVariables.Mode.ALL;
      } else if (options.inlineLocalVariables) {
        mode = InlineVariables.Mode.LOCALS_ONLY;
      } else {
        throw new IllegalStateException("No variable inlining option set.");
      }
      return new InlineVariables(compiler, mode, true);
    }

    @Override
    protected FeatureSet featureSet() {
      return ES8_MODULES;
    }
  };

  /** Various peephole optimizations. */
  private static CompilerPass createPeepholeOptimizationsPass(
      AbstractCompiler compiler, String passName) {
    final boolean late = false;
    final boolean useTypesForOptimization = compiler.getOptions().useTypesForLocalOptimization;
    List<AbstractPeepholeOptimization> optimizations = new ArrayList<>();
    optimizations.add(new MinimizeExitPoints(compiler));
    optimizations.add(new PeepholeMinimizeConditions(late));
    optimizations.add(new PeepholeSubstituteAlternateSyntax(late));
    optimizations.add(new PeepholeReplaceKnownMethods(late, useTypesForOptimization));
    optimizations.add(new PeepholeRemoveDeadCode());
    if (compiler.getOptions().j2clPassMode.shouldAddJ2clPasses()) {
      optimizations.add(new J2clEqualitySameRewriterPass());
    }
    optimizations.add(new PeepholeFoldConstants(late, useTypesForOptimization));
    optimizations.add(new PeepholeCollectPropertyAssignments());
    return new PeepholeOptimizationsPass(compiler, passName, optimizations);
  }

  /** Various peephole optimizations. */
  private final PassFactory peepholeOptimizations =
      new PassFactory(PassNames.PEEPHOLE_OPTIMIZATIONS, false /* oneTimePass */) {
        @Override
        protected CompilerPass create(AbstractCompiler compiler) {
          return createPeepholeOptimizationsPass(compiler, getName());
        }

        @Override
        protected FeatureSet featureSet() {
          return ES8_MODULES;
        }
      };

  /** Various peephole optimizations. */
  private final PassFactory peepholeOptimizationsOnce =
      new PassFactory(PassNames.PEEPHOLE_OPTIMIZATIONS, true /* oneTimePass */) {
        @Override
        protected CompilerPass create(AbstractCompiler compiler) {
          return createPeepholeOptimizationsPass(compiler, getName());
        }

        @Override
        protected FeatureSet featureSet() {
          return ES8_MODULES;
        }
      };

  /** Same as peepholeOptimizations but aggressively merges code together */
  private final PassFactory latePeepholeOptimizations =
      new PassFactory("latePeepholeOptimizations", true) {
        @Override
        protected CompilerPass create(AbstractCompiler compiler) {
          final boolean late = true;
          final boolean useTypesForOptimization = options.useTypesForLocalOptimization;
          return new PeepholeOptimizationsPass(
              compiler,
              getName(),
              new StatementFusion(options.aggressiveFusion),
              new PeepholeRemoveDeadCode(),
              new PeepholeMinimizeConditions(late),
              new PeepholeSubstituteAlternateSyntax(late),
              new PeepholeReplaceKnownMethods(late, useTypesForOptimization),
              new PeepholeFoldConstants(late, useTypesForOptimization),
              new PeepholeReorderConstantExpression());
        }
      };

  /** Checks that all variables are defined. */
  private final HotSwapPassFactory checkVars =
      new HotSwapPassFactory(PassNames.CHECK_VARS) {
        @Override
        protected HotSwapCompilerPass create(AbstractCompiler compiler) {
          return new VarCheck(compiler);
        }

        @Override
        protected FeatureSet featureSet() {
          return ES8_MODULES;
        }
      };

  /** Infers constants. */
  private final PassFactory inferConsts =
      new PassFactory(PassNames.INFER_CONSTS, true) {
        @Override
        protected CompilerPass create(AbstractCompiler compiler) {
          return new InferConsts(compiler);
        }

        @Override
        protected FeatureSet featureSet() {
          return ES8_MODULES;
        }
      };

  /** Checks for RegExp references. */
  private final PassFactory checkRegExp =
      new PassFactory(PassNames.CHECK_REG_EXP, true) {
        @Override
        protected CompilerPass create(final AbstractCompiler compiler) {
          final CheckRegExp pass = new CheckRegExp(compiler);

          return new CompilerPass() {
            @Override
            public void process(Node externs, Node root) {
              pass.process(externs, root);
              compiler.setHasRegExpGlobalReferences(pass.isGlobalRegExpPropertiesUsed());
            }
          };
        }

        @Override
        protected FeatureSet featureSet() {
          return ES8_MODULES;
        }
      };

  /** Checks that references to variables look reasonable. */
  private final HotSwapPassFactory checkVariableReferencesForTranspileOnly =
      new HotSwapPassFactory(PassNames.CHECK_VARIABLE_REFERENCES) {
        @Override
        protected HotSwapCompilerPass create(AbstractCompiler compiler) {
          return new VariableReferenceCheck(compiler, true);
        }

        @Override
        protected FeatureSet featureSet() {
          return ES8_MODULES;
        }
      };

  /** Checks that references to variables look reasonable. */
  private final HotSwapPassFactory checkVariableReferences =
      new HotSwapPassFactory(PassNames.CHECK_VARIABLE_REFERENCES) {
        @Override
        protected HotSwapCompilerPass create(AbstractCompiler compiler) {
          return new VariableReferenceCheck(compiler);
        }

        @Override
        protected FeatureSet featureSet() {
          return ES8_MODULES;
        }
      };

  /** Checks that references to variables look reasonable. */
  private final HotSwapPassFactory checkMissingSuper =
      new HotSwapPassFactory("checkMissingSuper") {
        @Override
        protected HotSwapCompilerPass create(AbstractCompiler compiler) {
          return new CheckMissingSuper(compiler);
        }

        @Override
        protected FeatureSet featureSet() {
          return ES8_MODULES;
        }
      };

  /** Pre-process goog.testing.ObjectPropertyString. */
  private final PassFactory objectPropertyStringPreprocess =
      new PassFactory("ObjectPropertyStringPreprocess", true) {
        @Override
        protected CompilerPass create(AbstractCompiler compiler) {
          return new ObjectPropertyStringPreprocess(compiler);
        }

        @Override
        protected FeatureSet featureSet() {
          return ES8_MODULES;
        }
      };

  /** Creates a typed scope and adds types to the type registry. */
  final HotSwapPassFactory resolveTypes =
      new HotSwapPassFactory(PassNames.RESOLVE_TYPES) {
        @Override
        protected HotSwapCompilerPass create(AbstractCompiler compiler) {
          return new GlobalTypeResolver(compiler);
        }
      };

  /** Clears the typed scope when we're done. */
  private final PassFactory clearTypedScopePass =
      new PassFactory("clearTypedScopePass", true) {
    @Override
    protected CompilerPass create(AbstractCompiler compiler) {
      return new ClearTypedScope();
    }

    @Override
    protected FeatureSet featureSet() {
      return FeatureSet.latest();
    }
  };

  /** Runs type inference. */
  final HotSwapPassFactory inferTypes =
      new HotSwapPassFactory(PassNames.INFER_TYPES) {
        @Override
        protected HotSwapCompilerPass create(final AbstractCompiler compiler) {
          return new HotSwapCompilerPass() {
            @Override
            public void process(Node externs, Node root) {
              checkNotNull(topScope);
              checkNotNull(getTypedScopeCreator());

              makeTypeInference(compiler).process(externs, root);
            }

            @Override
            public void hotSwapScript(Node scriptRoot, Node originalRoot) {
              makeTypeInference(compiler).inferAllScopes(scriptRoot);
            }
          };
        }
      };

  private final PassFactory symbolTableForNewTypeInference =
      new PassFactory("GlobalTypeInfo", true) {
        @Override
        protected CompilerPass create(final AbstractCompiler compiler) {
          return new GlobalTypeInfoCollector(compiler);
        }

        @Override
        protected FeatureSet featureSet() {
          return FeatureSet.NTI_SUPPORTED;
        }
      };

  private final PassFactory newTypeInference =
      new PassFactory("NewTypeInference", true) {
        @Override
        protected CompilerPass create(final AbstractCompiler compiler) {
          return new NewTypeInference(compiler);
        }

        @Override
        protected FeatureSet featureSet() {
          return FeatureSet.NTI_SUPPORTED;
        }
      };

  private final HotSwapPassFactory inferJsDocInfo =
      new HotSwapPassFactory("inferJsDocInfo") {
        @Override
        protected HotSwapCompilerPass create(final AbstractCompiler compiler) {
          return new HotSwapCompilerPass() {
            @Override
            public void process(Node externs, Node root) {
              checkNotNull(topScope);
              checkNotNull(getTypedScopeCreator());

              makeInferJsDocInfo(compiler).process(externs, root);
            }

            @Override
            public void hotSwapScript(Node scriptRoot, Node originalRoot) {
              makeInferJsDocInfo(compiler).hotSwapScript(scriptRoot, originalRoot);
            }
          };
        }
      };

  /** Checks type usage */
  private final HotSwapPassFactory checkTypes =
      new HotSwapPassFactory(PassNames.CHECK_TYPES) {
        @Override
        protected HotSwapCompilerPass create(final AbstractCompiler compiler) {
          return new HotSwapCompilerPass() {
            @Override
            public void process(Node externs, Node root) {
              checkNotNull(topScope);
              checkNotNull(getTypedScopeCreator());

              TypeCheck check = makeTypeCheck(compiler);
              check.process(externs, root);
              compiler.getErrorManager().setTypedPercent(check.getTypedPercent());
            }

            @Override
            public void hotSwapScript(Node scriptRoot, Node originalRoot) {
              makeTypeCheck(compiler).check(scriptRoot, false);
            }
          };
        }
      };

  /**
   * Checks possible execution paths of the program for problems: missing return
   * statements and dead code.
   */
  private final HotSwapPassFactory checkControlFlow =
      new HotSwapPassFactory("checkControlFlow") {
    @Override
    protected HotSwapCompilerPass create(AbstractCompiler compiler) {
      List<Callback> callbacks = new ArrayList<>();
      if (!options.disables(DiagnosticGroups.CHECK_USELESS_CODE)) {
        callbacks.add(new CheckUnreachableCode(compiler));
      }
      if (!options.getNewTypeInference() && !options.disables(DiagnosticGroups.MISSING_RETURN)) {
        callbacks.add(new CheckMissingReturn(compiler));
      }
      return combineChecks(compiler, callbacks);
    }

    @Override
    public FeatureSet featureSet() {
      return ES8_MODULES;
    }
  };

  /** Checks access controls. Depends on type-inference. */
  private final HotSwapPassFactory checkAccessControls =
      new HotSwapPassFactory("checkAccessControls") {
    @Override
    protected HotSwapCompilerPass create(AbstractCompiler compiler) {
      return new CheckAccessControls(
          compiler, options.enforceAccessControlCodingConventions);
    }
  };

  private final HotSwapPassFactory lintChecks =
      new HotSwapPassFactory(PassNames.LINT_CHECKS) {
        @Override
        protected HotSwapCompilerPass create(AbstractCompiler compiler) {
          ImmutableList.Builder<Callback> callbacks =
              ImmutableList.<Callback>builder()
                  .add(new CheckEmptyStatements(compiler))
                  .add(new CheckEnums(compiler))
                  .add(new CheckInterfaces(compiler))
                  .add(new CheckJSDocStyle(compiler))
                  .add(new CheckMissingSemicolon(compiler))
                  .add(new CheckPrimitiveAsObject(compiler))
                  .add(new CheckPrototypeProperties(compiler))
                  .add(new CheckUnusedLabels(compiler))
                  .add(new CheckUselessBlocks(compiler));
          return combineChecks(compiler, callbacks.build());
        }

        @Override
        protected FeatureSet featureSet() {
          return ES8_MODULES;
        }
      };

  private final HotSwapPassFactory analyzerChecks =
      new HotSwapPassFactory(PassNames.ANALYZER_CHECKS) {
        @Override
        protected HotSwapCompilerPass create(AbstractCompiler compiler) {
          ImmutableList.Builder<Callback> callbacks = ImmutableList.<Callback>builder();
          if (options.enables(DiagnosticGroups.ANALYZER_CHECKS_INTERNAL)) {
            callbacks
                .add(new CheckNullableReturn(compiler))
                .add(new CheckArrayWithGoogObject(compiler))
                .add(new ImplicitNullabilityCheck(compiler));
          }
          // These are grouped together for better execution efficiency.
          if (options.enables(DiagnosticGroups.UNUSED_PRIVATE_PROPERTY)) {
            callbacks.add(new CheckUnusedPrivateProperties(compiler));
          }
          return combineChecks(compiler, callbacks.build());
        }
      };

  private final HotSwapPassFactory checkRequiresAndProvidesSorted =
      new HotSwapPassFactory("checkRequiresAndProvidesSorted") {
        @Override
        protected HotSwapCompilerPass create(AbstractCompiler compiler) {
          return new CheckRequiresAndProvidesSorted(compiler);
        }

        @Override
        protected FeatureSet featureSet() {
          return ES8_MODULES;
        }
      };

  /** Executes the given callbacks with a {@link CombinedCompilerPass}. */
  private static HotSwapCompilerPass combineChecks(AbstractCompiler compiler,
      List<Callback> callbacks) {
    checkArgument(!callbacks.isEmpty());
    return new CombinedCompilerPass(compiler, callbacks);
  }

  /** A compiler pass that resolves types in the global scope. */
  class GlobalTypeResolver implements HotSwapCompilerPass {
    private final AbstractCompiler compiler;

    GlobalTypeResolver(AbstractCompiler compiler) {
      this.compiler = compiler;
    }

    @Override
    public void process(Node externs, Node root) {
      // If NTI is enabled, erase the NTI types from the AST before adding the old types.
      if (this.compiler.getOptions().getNewTypeInference()) {
        NodeTraversal.traverseEs6(
            this.compiler, root,
            new NodeTraversal.AbstractPostOrderCallback(){
              @Override
              public void visit(NodeTraversal t, Node n, Node parent) {
                n.setTypeI(null);
              }
            });
        this.compiler.clearTypeIRegistry();
      }

      this.compiler.setMostRecentTypechecker(MostRecentTypechecker.OTI);
      if (topScope == null) {
        regenerateGlobalTypedScope(compiler, root.getParent());
      } else {
        compiler.getTypeRegistry().resolveTypesInScope(topScope);
      }
    }
    @Override
    public void hotSwapScript(Node scriptRoot, Node originalRoot) {
      patchGlobalTypedScope(compiler, scriptRoot);
    }
  }

  /** A compiler pass that clears the global scope. */
  class ClearTypedScope implements CompilerPass {
    @Override
    public void process(Node externs, Node root) {
      clearTypedScope();
    }
  }

  /** Checks global name usage. */
  private final PassFactory checkGlobalNames =
      new PassFactory("checkGlobalNames", true) {
    @Override
    protected CompilerPass create(final AbstractCompiler compiler) {
      return new CompilerPass() {
        @Override
        public void process(Node externs, Node jsRoot) {
          // Create a global namespace for analysis by check passes.
          // Note that this class does all heavy computation lazily,
          // so it's OK to create it here.
          namespaceForChecks = new GlobalNamespace(compiler, externs, jsRoot);
          new CheckGlobalNames(compiler, options.checkGlobalNamesLevel)
              .injectNamespace(namespaceForChecks).process(externs, jsRoot);
        }
      };
    }
  };

  /** Checks that the code is ES5 strict compliant. */
  private final PassFactory checkStrictMode =
      new PassFactory("checkStrictMode", true) {
        @Override
        protected CompilerPass create(AbstractCompiler compiler) {
          return new StrictModeCheck(compiler);
        }

        @Override
        protected FeatureSet featureSet() {
          return ES8_MODULES;
        }
      };

  /** Process goog.tweak.getTweak() calls. */
  private final PassFactory processTweaks = new PassFactory("processTweaks", true) {
    @Override
    protected CompilerPass create(final AbstractCompiler compiler) {
      return new CompilerPass() {
        @Override
        public void process(Node externs, Node jsRoot) {
          new ProcessTweaks(compiler,
              options.getTweakProcessing().shouldStrip(),
              options.getTweakReplacements()).process(externs, jsRoot);
        }
      };
    }
  };

  /** Override @define-annotated constants. */
  private final PassFactory processDefines = new PassFactory("processDefines", true) {
    @Override
    protected CompilerPass create(final AbstractCompiler compiler) {
      return new CompilerPass() {
        @Override
        public void process(Node externs, Node jsRoot) {
          HashMap<String, Node> replacements = new HashMap<>();
          replacements.putAll(compiler.getDefaultDefineValues());
          replacements.putAll(getAdditionalReplacements(options));
          replacements.putAll(options.getDefineReplacements());
          new ProcessDefines(compiler, ImmutableMap.copyOf(replacements), !options.checksOnly)
              .injectNamespace(namespaceForChecks).process(externs, jsRoot);
        }
      };
    }

    @Override
    public FeatureSet featureSet() {
      return ES8_MODULES;
    }
  };

  /**
   * Strips code for smaller compiled code. This is useful for removing debug
   * statements to prevent leaking them publicly.
   */
  private final PassFactory stripCode = new PassFactory("stripCode", true) {
    @Override
    protected CompilerPass create(final AbstractCompiler compiler) {
      return new CompilerPass() {
        @Override
        public void process(Node externs, Node jsRoot) {
          CompilerOptions options = compiler.getOptions();
          StripCode pass = new StripCode(compiler, options.stripTypes, options.stripNameSuffixes,
              options.stripTypePrefixes, options.stripNamePrefixes);
          if (options.getTweakProcessing().shouldStrip()) {
            pass.enableTweakStripping();
          }
          pass.process(externs, jsRoot);
        }
      };
    }
  };

  /** Release references to data that is only needed during checks. */
  final PassFactory garbageCollectChecks =
      new HotSwapPassFactory("garbageCollectChecks") {
    @Override
    protected HotSwapCompilerPass create(final AbstractCompiler compiler) {
      return new HotSwapCompilerPass() {
        @Override
        public void process(Node externs, Node jsRoot) {
          // Kill the global namespace so that it can be garbage collected
          // after all passes are through with it.
          namespaceForChecks = null;
        }

        @Override
        public void hotSwapScript(Node scriptRoot, Node originalRoot) {
          process(null, null);
        }
      };
    }

    @Override
    public FeatureSet featureSet() {
      return FeatureSet.latest();
    }
  };

  /** Checks that all constants are not modified */
  private final PassFactory checkConsts = new PassFactory("checkConsts", true) {
    @Override
    protected CompilerPass create(AbstractCompiler compiler) {
      return new ConstCheck(compiler);
    }

    @Override
    public FeatureSet featureSet() {
      return ES8_MODULES;
    }
  };

  /** Checks that the arguments are constants */
  private final PassFactory checkConstParams =
      new PassFactory(PassNames.CHECK_CONST_PARAMS, true) {
        @Override
        protected CompilerPass create(AbstractCompiler compiler) {
          return new ConstParamCheck(compiler);
        }

        @Override
        public FeatureSet featureSet() {
          return ES5;
        }
      };

  /** Computes the names of functions for later analysis. */
  private final PassFactory computeFunctionNames =
      new PassFactory("computeFunctionNames", true) {
        @Override
        protected CompilerPass create(final AbstractCompiler compiler) {
          return new CompilerPass() {
            @Override
            public void process(Node externs, Node root) {
              CollectFunctionNames pass = new CollectFunctionNames(compiler);
              pass.process(externs, root);
              compiler.setFunctionNames(pass.getFunctionNames());
            }
          };
        }

        @Override
        public FeatureSet featureSet() {
          return ES8_MODULES;
        }
      };

  /** Inserts run-time type assertions for debugging. */
  private final PassFactory runtimeTypeCheck =
      new PassFactory(PassNames.RUNTIME_TYPE_CHECK, true) {
        @Override
        protected CompilerPass create(AbstractCompiler compiler) {
          return new RuntimeTypeCheck(compiler, options.runtimeTypeCheckLogFunction);
        }
      };

  /** Generates unique ids. */
  private final PassFactory replaceIdGenerators =
      new PassFactory(PassNames.REPLACE_ID_GENERATORS, true) {
        @Override
        protected CompilerPass create(final AbstractCompiler compiler) {
          return new CompilerPass() {
            @Override
            public void process(Node externs, Node root) {
              ReplaceIdGenerators pass =
                  new ReplaceIdGenerators(
                      compiler,
                      options.idGenerators,
                      options.generatePseudoNames,
                      options.idGeneratorsMapSerialized,
                      options.xidHashFunction);
              pass.process(externs, root);
              compiler.setIdGeneratorMap(pass.getSerializedIdMappings());
            }
          };
        }
      };

  /** Replace strings. */
  private final PassFactory replaceStrings = new PassFactory("replaceStrings", true) {
    @Override
    protected CompilerPass create(final AbstractCompiler compiler) {
      return new CompilerPass() {
        @Override public void process(Node externs, Node root) {
          ReplaceStrings pass = new ReplaceStrings(
              compiler,
              options.replaceStringsPlaceholderToken,
              options.replaceStringsFunctionDescriptions,
              options.replaceStringsReservedStrings,
              options.replaceStringsInputMap);
          pass.process(externs, root);
          compiler.setStringMap(pass.getStringMap());
        }
      };
    }
  };

  /** Optimizes the "arguments" array. */
  private final PassFactory optimizeArgumentsArray =
      new PassFactory(PassNames.OPTIMIZE_ARGUMENTS_ARRAY, true) {
        @Override
        protected CompilerPass create(AbstractCompiler compiler) {
          return new OptimizeArgumentsArray(compiler);
        }

        @Override
        protected FeatureSet featureSet() {
          return ES8_MODULES;
        }
      };

  /** Remove variables set to goog.abstractMethod. */
  private final PassFactory closureCodeRemoval =
      new PassFactory("closureCodeRemoval", true) {
    @Override
    protected CompilerPass create(final AbstractCompiler compiler) {
      return new ClosureCodeRemoval(compiler, options.removeAbstractMethods,
          options.removeClosureAsserts);
    }
  };

  /** Special case optimizations for closure functions. */
  private final PassFactory closureOptimizePrimitives =
      new PassFactory("closureOptimizePrimitives", true) {
        @Override
        protected CompilerPass create(final AbstractCompiler compiler) {
          return new ClosureOptimizePrimitives(
              compiler,
              compiler.getOptions().propertyRenaming == PropertyRenamingPolicy.ALL_UNQUOTED,
              compiler.getOptions().getLanguageOut().toFeatureSet().contains(FeatureSet.ES6));
        }

        @Override
        protected FeatureSet featureSet() {
          return ES8_MODULES;
        }
      };

  /** Puts global symbols into a single object. */
  private final PassFactory rescopeGlobalSymbols =
      new PassFactory("rescopeGlobalSymbols", true) {
    @Override
    protected CompilerPass create(AbstractCompiler compiler) {
      return new RescopeGlobalSymbols(
          compiler,
          options.renamePrefixNamespace,
          options.renamePrefixNamespaceAssumeCrossModuleNames);
    }
  };

  /** Collapses names in the global scope. */
  private final PassFactory collapseProperties =
      new PassFactory(PassNames.COLLAPSE_PROPERTIES, true) {
        @Override
        protected CompilerPass create(AbstractCompiler compiler) {
          return new CollapseProperties(compiler);
        }

        @Override
        protected FeatureSet featureSet() {
          return ES8_MODULES;
        }
      };

  /** Rewrite properties as variables. */
  private final PassFactory collapseObjectLiterals =
      new PassFactory(PassNames.COLLAPSE_OBJECT_LITERALS, false) {
        @Override
        protected CompilerPass create(AbstractCompiler compiler) {
          return new InlineObjectLiterals(compiler, compiler.getUniqueNameIdSupplier());
        }

        @Override
        protected FeatureSet featureSet() {
          return ES8_MODULES;
        }
      };

  /** Disambiguate property names based on the coding convention. */
  private final PassFactory disambiguatePrivateProperties =
      new PassFactory(PassNames.DISAMBIGUATE_PRIVATE_PROPERTIES, true) {
        @Override
        protected CompilerPass create(AbstractCompiler compiler) {
          return new DisambiguatePrivateProperties(compiler);
        }
      };

  /** Disambiguate property names based on type information. */
  private final PassFactory disambiguateProperties =
      new PassFactory(PassNames.DISAMBIGUATE_PROPERTIES, true) {
        @Override
        protected CompilerPass create(AbstractCompiler compiler) {
          return new DisambiguateProperties(compiler, options.propertyInvalidationErrors);
        }
      };

  /** Chain calls to functions that return this. */
  private final PassFactory chainCalls =
      new PassFactory(PassNames.CHAIN_CALLS, true) {
        @Override
        protected CompilerPass create(AbstractCompiler compiler) {
          return new ChainCalls(compiler);
        }
      };

  /** Rewrite instance methods as static methods, to make them easier to inline. */
  private final PassFactory devirtualizePrototypeMethods =
      new PassFactory(PassNames.DEVIRTUALIZE_PROTOTYPE_METHODS, true) {
        @Override
        protected CompilerPass create(AbstractCompiler compiler) {
          return new DevirtualizePrototypeMethods(compiler);
        }
      };

  /**
   * Optimizes unused function arguments, unused return values, and inlines constant parameters.
   * Also runs RemoveUnusedVars.
   */
  private final PassFactory optimizeCalls =
      new PassFactory(PassNames.OPTIMIZE_CALLS, false) {
        @Override
        protected CompilerPass create(AbstractCompiler compiler) {
          OptimizeCalls passes = new OptimizeCalls(compiler);
          // Remove unused return values.
          passes.addPass(new OptimizeReturns(compiler));
          // Remove all parameters that are constants or unused.
          passes.addPass(new OptimizeParameters(compiler));
          return passes;
        }
      };

  /**
   * Look for function calls that are pure, and annotate them
   * that way.
   */
  private final PassFactory markPureFunctions =
      new PassFactory("markPureFunctions", true) {
    @Override
    protected CompilerPass create(AbstractCompiler compiler) {
      return new PureFunctionIdentifier.Driver(
          compiler, options.debugFunctionSideEffectsPath);
    }

    @Override
    protected FeatureSet featureSet() {
      return ES8_MODULES;
    }
  };

  /** Look for function calls that have no side effects, and annotate them that way. */
  private final PassFactory markNoSideEffectCalls =
      new PassFactory(PassNames.MARK_NO_SIDE_EFFECT_CALLS, true) {
        @Override
        protected CompilerPass create(AbstractCompiler compiler) {
          return new MarkNoSideEffectCalls(compiler);
        }
      };

  /** Inlines variables heuristically. */
  private final PassFactory inlineVariables =
      new PassFactory(PassNames.INLINE_VARIABLES, false) {
        @Override
        protected CompilerPass create(AbstractCompiler compiler) {
          InlineVariables.Mode mode;
          if (options.inlineVariables) {
            mode = InlineVariables.Mode.ALL;
          } else if (options.inlineLocalVariables) {
            mode = InlineVariables.Mode.LOCALS_ONLY;
          } else {
            throw new IllegalStateException("No variable inlining option set.");
          }
          return new InlineVariables(compiler, mode, true);
        }

        @Override
        protected FeatureSet featureSet() {
          return ES8_MODULES;
        }
      };

  /** Inlines variables that are marked as constants. */
  private final PassFactory inlineConstants =
      new PassFactory("inlineConstants", false) {
        @Override
        protected CompilerPass create(AbstractCompiler compiler) {
          return new InlineVariables(compiler, InlineVariables.Mode.CONSTANTS_ONLY, true);
        }

        @Override
        protected FeatureSet featureSet() {
          return ES8_MODULES;
        }
      };

  /** Use data flow analysis to remove dead branches. */
  private final PassFactory removeUnreachableCode =
      new PassFactory(PassNames.REMOVE_UNREACHABLE_CODE, false) {
        @Override
        protected CompilerPass create(AbstractCompiler compiler) {
          return new UnreachableCodeElimination(compiler);
        }

        @Override
        protected FeatureSet featureSet() {
          return ES8;
        }
      };

  /**
   * Use data flow analysis to remove dead branches.
   */
  private final PassFactory removeUnusedPolyfills =
      new PassFactory("removeUnusedPolyfills", true) {
    @Override
    protected CompilerPass create(AbstractCompiler compiler) {
      return new RemoveUnusedPolyfills(compiler);
    }

    @Override
    protected FeatureSet featureSet() {
      return ES8_MODULES;
    }
  };

  /** Remove prototype properties that do not appear to be used. */
  private final PassFactory removeUnusedPrototypeProperties =
      new PassFactory(PassNames.REMOVE_UNUSED_PROTOTYPE_PROPERTIES, false) {
        @Override
        protected CompilerPass create(AbstractCompiler compiler) {
          return new RemoveUnusedPrototypeProperties(
              compiler,
              options.removeUnusedPrototypePropertiesInExterns,
              !options.removeUnusedVars);
        }

        @Override
        protected FeatureSet featureSet() {
          return ES8_MODULES;
        }
      };

  /** Remove prototype properties that do not appear to be used. */
  private final PassFactory removeUnusedClassProperties =
      new PassFactory(PassNames.REMOVE_UNUSED_CLASS_PROPERTIES, false) {
        @Override
        protected CompilerPass create(AbstractCompiler compiler) {
          return new RemoveUnusedClassProperties(
              compiler, options.removeUnusedConstructorProperties);
        }

        @Override
        protected FeatureSet featureSet() {
          return ES8_MODULES;
        }
      };

  private final PassFactory initNameAnalyzeReport = new PassFactory("initNameAnalyzeReport", true) {
     @Override
     protected CompilerPass create(final AbstractCompiler compiler) {
       return new CompilerPass() {
         @Override
         public void process(Node externs, Node root) {
           NameAnalyzer.createEmptyReport(compiler, options.reportPath);
         }
       };
     }

     @Override
     protected FeatureSet featureSet() {
       return FeatureSet.latest();
     }
  };

  /**
   * Process smart name processing - removes unused classes and does referencing starting with
   * minimum set of names.
   */
  private final PassFactory extraSmartNamePass =
      new PassFactory(PassNames.SMART_NAME_PASS, true) {
        @Override
        protected CompilerPass create(final AbstractCompiler compiler) {
          return new NameAnalyzer(compiler, true, options.reportPath);
        }

        @Override
        public FeatureSet featureSet() {
          return ES5;
        }
      };

  private final PassFactory smartNamePass =
      new PassFactory(PassNames.SMART_NAME_PASS, true) {
        @Override
        protected CompilerPass create(final AbstractCompiler compiler) {
          return new NameAnalyzer(compiler, true, options.reportPath);
        }

        @Override
        public FeatureSet featureSet() {
          return ES5;
        }
      };

  private final PassFactory smartNamePass2 =
      new PassFactory(PassNames.SMART_NAME_PASS, true) {
        @Override
        protected CompilerPass create(final AbstractCompiler compiler) {
          return new NameAnalyzer(compiler, true, null);
        }

        @Override
        public FeatureSet featureSet() {
          return ES5;
        }
      };

  /** Inlines simple methods, like getters */
  private final PassFactory inlineSimpleMethods =
      new PassFactory("inlineSimpleMethods", false) {
        @Override
        protected CompilerPass create(AbstractCompiler compiler) {
          return new InlineSimpleMethods(compiler);
        }

        @Override
        protected FeatureSet featureSet() {
          return ES8_MODULES;
        }
      };

  /** Kills dead assignments. */
  private final PassFactory deadAssignmentsElimination =
      new PassFactory(PassNames.DEAD_ASSIGNMENT_ELIMINATION, false) {
        @Override
        protected CompilerPass create(AbstractCompiler compiler) {
          return new DeadAssignmentsElimination(compiler);
        }

        @Override
        protected FeatureSet featureSet() {
          return ES8_MODULES;
        }
      };

  /** Kills dead property assignments. */
  private final PassFactory deadPropertyAssignmentElimination =
      new PassFactory("deadPropertyAssignmentElimination", false) {
        @Override
        protected CompilerPass create(AbstractCompiler compiler) {
          return new DeadPropertyAssignmentElimination(compiler);
        }

        @Override
        public FeatureSet featureSet() {
          return ES8_MODULES;
        }
      };

  /** Inlines function calls. */
  private final PassFactory inlineFunctions =
      new PassFactory(PassNames.INLINE_FUNCTIONS, false) {
        @Override
        protected CompilerPass create(AbstractCompiler compiler) {
          return new InlineFunctions(
              compiler,
              compiler.getUniqueNameIdSupplier(),
              options.inlineFunctions,
              options.inlineLocalFunctions,
              true,
              options.assumeStrictThis() || options.expectStrictModeInput(),
              options.assumeClosuresOnlyCaptureReferences,
              options.maxFunctionSizeAfterInlining);
        }

        @Override
        public FeatureSet featureSet() {
          return ES8_MODULES;
        }
      };

  /** Inlines constant properties. */
  private final PassFactory inlineProperties =
      new PassFactory(PassNames.INLINE_PROPERTIES, false) {
        @Override
        protected CompilerPass create(AbstractCompiler compiler) {
          return new InlineProperties(compiler);
        }
      };

  private PassFactory getRemoveUnusedVars() {
    return getRemoveUnusedVars(false /* isOneTimePass */);
  }

  private PassFactory lastRemoveUnusedVars() {
    return getRemoveUnusedVars(true /* isOneTimePass */);
  }

  private PassFactory getRemoveUnusedVars(boolean isOneTimePass) {
    /** Removes variables that are never used. */
    return new PassFactory(PassNames.REMOVE_UNUSED_VARS, isOneTimePass) {
      @Override
      protected CompilerPass create(AbstractCompiler compiler) {
        boolean removeOnlyLocals = options.removeUnusedLocalVars && !options.removeUnusedVars;
        boolean preserveAnonymousFunctionNames =
            options.anonymousFunctionNaming != AnonymousFunctionNamingPolicy.OFF;
        return new RemoveUnusedVars(
            compiler,
            !removeOnlyLocals,
            preserveAnonymousFunctionNames);
      }

      @Override
      public FeatureSet featureSet() {
        return ES5;
      }
    };

  }

  /** Move global symbols to a deeper common module */
  private final PassFactory crossModuleCodeMotion =
      new PassFactory(PassNames.CROSS_MODULE_CODE_MOTION, false) {
        @Override
        protected CompilerPass create(AbstractCompiler compiler) {
          return new CrossModuleCodeMotion(
              compiler,
              compiler.getModuleGraph(),
              options.parentModuleCanSeeSymbolsDeclaredInChildren);
        }
      };

  /** Move methods to a deeper common module */
  private final PassFactory crossModuleMethodMotion =
      new PassFactory(PassNames.CROSS_MODULE_METHOD_MOTION, false) {
        @Override
        protected CompilerPass create(AbstractCompiler compiler) {
          return new CrossModuleMethodMotion(
              compiler,
              compiler.getCrossModuleIdGenerator(),
              // Only move properties in externs if we're not treating
              // them as exports.
              options.removeUnusedPrototypePropertiesInExterns,
              options.crossModuleCodeMotionNoStubMethods);
        }
      };

  /** A data-flow based variable inliner. */
  private final PassFactory flowSensitiveInlineVariables =
      new PassFactory(PassNames.FLOW_SENSITIVE_INLINE_VARIABLES, true) {
        @Override
        protected CompilerPass create(AbstractCompiler compiler) {
          return new FlowSensitiveInlineVariables(compiler);
        }

        @Override
        public FeatureSet featureSet() {
          return ES5;
        }
      };

  /** Uses register-allocation algorithms to use fewer variables. */
  private final PassFactory coalesceVariableNames =
      new PassFactory(PassNames.COALESCE_VARIABLE_NAMES, true) {
        @Override
        protected CompilerPass create(AbstractCompiler compiler) {
          return new CoalesceVariableNames(compiler, options.generatePseudoNames);
        }

        @Override
        protected FeatureSet featureSet() {
          return ES8_MODULES;
        }
      };

  /** Some simple, local collapses (e.g., {@code var x; var y;} becomes {@code var x,y;}. */
  private final PassFactory exploitAssign =
      new PassFactory(PassNames.EXPLOIT_ASSIGN, true) {
        @Override
        protected CompilerPass create(AbstractCompiler compiler) {
          return new PeepholeOptimizationsPass(compiler, getName(), new ExploitAssigns());
        }

        @Override
        protected FeatureSet featureSet() {
          return ES8_MODULES;
        }
      };

  /** Some simple, local collapses (e.g., {@code var x; var y;} becomes {@code var x,y;}. */
  private final PassFactory collapseVariableDeclarations =
      new PassFactory(PassNames.COLLAPSE_VARIABLE_DECLARATIONS, true) {
        @Override
        protected CompilerPass create(AbstractCompiler compiler) {
          return new CollapseVariableDeclarations(compiler);
        }

        @Override
        protected FeatureSet featureSet() {
          return ES8_MODULES;
        }
      };

  /** Extracts common sub-expressions. */
  private final PassFactory extractPrototypeMemberDeclarations =
      new PassFactory(PassNames.EXTRACT_PROTOTYPE_MEMBER_DECLARATIONS, true) {
        @Override
        protected CompilerPass create(AbstractCompiler compiler) {
          Pattern pattern;
          switch (options.extractPrototypeMemberDeclarations) {
            case USE_GLOBAL_TEMP:
              pattern = Pattern.USE_GLOBAL_TEMP;
              break;
            case USE_IIFE:
              pattern = Pattern.USE_IIFE;
              break;
            default:
              throw new IllegalStateException("unexpected");
          }

          return new ExtractPrototypeMemberDeclarations(compiler, pattern);
        }
      };

  /** Rewrites common function definitions to be more compact. */
  private final PassFactory rewriteFunctionExpressions =
      new PassFactory(PassNames.REWRITE_FUNCTION_EXPRESSIONS, true) {
        @Override
        protected CompilerPass create(AbstractCompiler compiler) {
          return new FunctionRewriter(compiler);
        }

        @Override
        protected FeatureSet featureSet() {
          return FeatureSet.latest();
        }
      };

  /** Collapses functions to not use the VAR keyword. */
  private final PassFactory collapseAnonymousFunctions =
      new PassFactory(PassNames.COLLAPSE_ANONYMOUS_FUNCTIONS, true) {
        @Override
        protected CompilerPass create(AbstractCompiler compiler) {
          return new CollapseAnonymousFunctions(compiler);
        }

        @Override
        protected FeatureSet featureSet() {
          return ES8_MODULES;
        }
      };

  /** Moves function declarations to the top, to simulate actual hoisting. */
  private final PassFactory moveFunctionDeclarations =
      new PassFactory(PassNames.MOVE_FUNCTION_DECLARATIONS, true) {
        @Override
        protected CompilerPass create(AbstractCompiler compiler) {
          return new MoveFunctionDeclarations(compiler);
        }
      };

  private final PassFactory nameUnmappedAnonymousFunctions =
      new PassFactory(PassNames.NAME_ANONYMOUS_FUNCTIONS, true) {
        @Override
        protected CompilerPass create(AbstractCompiler compiler) {
          return new NameAnonymousFunctions(compiler);
        }
      };

  private final PassFactory nameMappedAnonymousFunctions =
      new PassFactory(PassNames.NAME_ANONYMOUS_FUNCTIONS, true) {
        @Override
        protected CompilerPass create(final AbstractCompiler compiler) {
          return new CompilerPass() {
            @Override
            public void process(Node externs, Node root) {
              NameAnonymousFunctionsMapped naf =
                  new NameAnonymousFunctionsMapped(
                      compiler, options.inputAnonymousFunctionNamingMap);
              naf.process(externs, root);
              compiler.setAnonymousFunctionNameMap(naf.getFunctionMap());
            }
          };
        }
      };

  /**
   * Alias string literals with global variables, to avoid creating lots of
   * transient objects.
   */
  private final PassFactory aliasStrings = new PassFactory("aliasStrings", true) {
    @Override
    protected CompilerPass create(AbstractCompiler compiler) {
      return new AliasStrings(
          compiler,
          compiler.getModuleGraph(),
          options.aliasAllStrings ? null : options.aliasableStrings,
          options.aliasStringsBlacklist,
          options.outputJsStringUsage);
    }

    @Override
    protected FeatureSet featureSet() {
      return FeatureSet.ES8_MODULES;
    }
  };

  /** Handling for the ObjectPropertyString primitive. */
  private final PassFactory objectPropertyStringPostprocess =
      new PassFactory("ObjectPropertyStringPostprocess", true) {
    @Override
    protected CompilerPass create(AbstractCompiler compiler) {
      return new ObjectPropertyStringPostprocess(compiler);
    }
  };

  /**
   * Renames properties so that the two properties that never appear on the same object get the same
   * name.
   */
  private final PassFactory ambiguateProperties =
      new PassFactory(PassNames.AMBIGUATE_PROPERTIES, true) {
        @Override
        protected CompilerPass create(AbstractCompiler compiler) {
          return new AmbiguateProperties(
              compiler,
              options.getPropertyReservedNamingFirstChars(),
              options.getPropertyReservedNamingNonFirstChars());
        }
      };

  /** Mark the point at which the normalized AST assumptions no longer hold. */
  private final PassFactory markUnnormalized =
      new PassFactory("markUnnormalized", true) {
        @Override
        protected CompilerPass create(final AbstractCompiler compiler) {
          return new CompilerPass() {
            @Override
            public void process(Node externs, Node root) {
              compiler.setLifeCycleStage(LifeCycleStage.RAW);
            }
          };
        }

        @Override
        protected FeatureSet featureSet() {
          return FeatureSet.latest();
        }
      };

  private final PassFactory normalize =
      new PassFactory(PassNames.NORMALIZE, true) {
        @Override
        protected CompilerPass create(AbstractCompiler compiler) {
          return new Normalize(compiler, false);
        }

        @Override
        protected FeatureSet featureSet() {
          // TODO(johnlenz): Update this and gatherRawExports to latest()
          return ES8_MODULES;
        }
      };

  private final PassFactory externExports =
      new PassFactory(PassNames.EXTERN_EXPORTS, true) {
        @Override
        protected CompilerPass create(AbstractCompiler compiler) {
          return new ExternExportsPass(compiler);
        }
      };

  /** Denormalize the AST for code generation. */
  private final PassFactory denormalize = new PassFactory("denormalize", true) {
    @Override
    protected CompilerPass create(AbstractCompiler compiler) {
      return new Denormalize(compiler);
    }

    @Override
    protected FeatureSet featureSet() {
      return ES8_MODULES;
    }
  };

  /** Inverting name normalization. */
  private final PassFactory invertContextualRenaming =
      new PassFactory("invertContextualRenaming", true) {
    @Override
    protected CompilerPass create(AbstractCompiler compiler) {
      return MakeDeclaredNamesUnique.getContextualRenameInverter(compiler);
    }
  };

  /** Renames properties. */
  private final PassFactory renameProperties =
      new PassFactory("renameProperties", true) {
        @Override
        protected CompilerPass create(final AbstractCompiler compiler) {
          checkState(options.propertyRenaming == PropertyRenamingPolicy.ALL_UNQUOTED);
          final VariableMap prevPropertyMap = options.inputPropertyMap;
          return new CompilerPass() {
            @Override
            public void process(Node externs, Node root) {
              RenameProperties rprop =
                  new RenameProperties(
                      compiler,
                      options.generatePseudoNames,
                      prevPropertyMap,
                      options.getPropertyReservedNamingFirstChars(),
                      options.getPropertyReservedNamingNonFirstChars(),
                      options.nameGenerator);
              rprop.process(externs, root);
              compiler.setPropertyMap(rprop.getPropertyMap());
            }
          };
        }
        @Override
        protected FeatureSet featureSet() {
          return ES8_MODULES;
        }
      };

  /** Renames variables. */
  private final PassFactory renameVars = new PassFactory("renameVars", true) {
    @Override
    protected CompilerPass create(final AbstractCompiler compiler) {
      final VariableMap prevVariableMap = options.inputVariableMap;
      return new CompilerPass() {
        @Override public void process(Node externs, Node root) {
          compiler.setVariableMap(runVariableRenaming(
              compiler, prevVariableMap, externs, root));
        }
      };
    }

    @Override
    protected FeatureSet featureSet() {
      return ES8_MODULES;
    }
  };

  private VariableMap runVariableRenaming(
      AbstractCompiler compiler, VariableMap prevVariableMap,
      Node externs, Node root) {
    char[] reservedChars =
        options.anonymousFunctionNaming.getReservedCharacters();
    boolean preserveAnonymousFunctionNames =
        options.anonymousFunctionNaming != AnonymousFunctionNamingPolicy.OFF;
    Set<String> reservedNames = new HashSet<>();
    if (options.renamePrefixNamespace != null) {
      // don't use the prefix name as a global symbol.
      reservedNames.add(options.renamePrefixNamespace);
    }
    reservedNames.addAll(compiler.getExportedNames());
    reservedNames.addAll(ParserRunner.getReservedVars());
    RenameVars rn = new RenameVars(
        compiler,
        options.renamePrefix,
        options.variableRenaming == VariableRenamingPolicy.LOCAL,
        preserveAnonymousFunctionNames,
        options.generatePseudoNames,
        options.shadowVariables,
        options.preferStableNames,
        prevVariableMap,
        reservedChars,
        reservedNames,
        options.nameGenerator);
    rn.process(externs, root);
    return rn.getVariableMap();
  }

  /** Renames labels */
  private final PassFactory renameLabels =
      new PassFactory("renameLabels", true) {
        @Override
        protected CompilerPass create(AbstractCompiler compiler) {
          return new RenameLabels(compiler);
        }

        @Override
        protected FeatureSet featureSet() {
          return ES8_MODULES;
        }
      };

  /** Convert bracket access to dot access */
  private final PassFactory convertToDottedProperties =
      new PassFactory(PassNames.CONVERT_TO_DOTTED_PROPERTIES, true) {
        @Override
        protected CompilerPass create(AbstractCompiler compiler) {
          return new ConvertToDottedProperties(compiler);
        }

        @Override
        protected FeatureSet featureSet() {
          return ES8_MODULES;
        }
      };

  private final PassFactory checkAstValidity =
      new PassFactory("checkAstValidity", true) {
        @Override
        protected CompilerPass create(AbstractCompiler compiler) {
          return new AstValidator(compiler);
        }

        @Override
        protected FeatureSet featureSet() {
          return FeatureSet.latest();
        }
      };

  /** Checks that all variables are defined. */
  private final PassFactory varCheckValidity =
      new PassFactory("varCheckValidity", true) {
        @Override
        protected CompilerPass create(AbstractCompiler compiler) {
          return new VarCheck(compiler, true);
        }

        @Override
        protected FeatureSet featureSet() {
          return ES8_MODULES;
        }
      };

  /** Adds instrumentations according to an instrumentation template. */
  private final PassFactory instrumentFunctions =
      new PassFactory("instrumentFunctions", true) {
    @Override
    protected CompilerPass create(final AbstractCompiler compiler) {
      return new InstrumentFunctions(
          compiler, compiler.getFunctionNames(),
          options.instrumentationTemplate, options.appNameStr);
    }
  };

  private final PassFactory instrumentForCodeCoverage =
      new PassFactory("instrumentForCodeCoverage", true) {
        @Override
        protected CompilerPass create(final AbstractCompiler compiler) {
          // TODO(johnlenz): make global instrumentation an option
          if (options.instrumentBranchCoverage) {
            return new CoverageInstrumentationPass(
                compiler, CoverageReach.CONDITIONAL, InstrumentOption.BRANCH_ONLY);
          } else {
            return new CoverageInstrumentationPass(compiler, CoverageReach.CONDITIONAL);
          }
        }
      };

  /** Extern property names gathering pass. */
  private final PassFactory gatherExternProperties =
      new PassFactory("gatherExternProperties", true) {
        @Override
        protected CompilerPass create(AbstractCompiler compiler) {
          return new GatherExternProperties(compiler);
        }

        @Override
        protected FeatureSet featureSet() {
          return ES8_MODULES;
        }
     };

  /**
   * Runs custom passes that are designated to run at a particular time.
   */
  private PassFactory getCustomPasses(
      final CustomPassExecutionTime executionTime) {
    return new PassFactory("runCustomPasses", true) {
      @Override
      protected CompilerPass create(final AbstractCompiler compiler) {
        return runInSerial(options.customPasses.get(executionTime));
      }
    };
  }

  /** Create a compiler pass that runs the given passes in serial. */
  private static CompilerPass runInSerial(
      final Collection<CompilerPass> passes) {
    return new CompilerPass() {
      @Override public void process(Node externs, Node root) {
        for (CompilerPass pass : passes) {
          pass.process(externs, root);
        }
      }
    };
  }

  @VisibleForTesting
  static Map<String, Node> getAdditionalReplacements(
      CompilerOptions options) {
    Map<String, Node> additionalReplacements = new HashMap<>();

    if (options.markAsCompiled || options.closurePass) {
      additionalReplacements.put(COMPILED_CONSTANT_NAME, IR.trueNode());
    }

    if (options.closurePass && options.locale != null) {
      additionalReplacements.put(CLOSURE_LOCALE_CONSTANT_NAME,
          IR.string(options.locale));
    }

    return additionalReplacements;
  }

  /** Rewrites Polymer({}) */
  private final HotSwapPassFactory polymerPass =
      new HotSwapPassFactory("polymerPass") {
        @Override
        protected HotSwapCompilerPass create(AbstractCompiler compiler) {
          return new PolymerPass(
              compiler,
              compiler.getOptions().polymerVersion,
              compiler.getOptions().propertyRenaming == PropertyRenamingPolicy.ALL_UNQUOTED);
        }

        @Override
        protected FeatureSet featureSet() {
          return ES8_MODULES;
        }
      };

  private final PassFactory chromePass = new PassFactory("chromePass", true) {
    @Override
    protected CompilerPass create(AbstractCompiler compiler) {
      return new ChromePass(compiler);
    }

    @Override
    protected FeatureSet featureSet() {
      return ES8_MODULES;
    }
  };

  /** Rewrites the super accessors calls to support Dart Dev Compiler output. */
  private final HotSwapPassFactory dartSuperAccessorsPass =
      new HotSwapPassFactory("dartSuperAccessorsPass") {
        @Override
        protected HotSwapCompilerPass create(AbstractCompiler compiler) {
          return new DartSuperAccessorsPass(compiler);
        }

        @Override
        protected FeatureSet featureSet() {
          return ES8_MODULES;
        }
      };

    /** Rewrites J2CL constructs to be more optimizable. */
  private final PassFactory j2clConstantHoisterPass =
      new PassFactory("j2clConstantHoisterPass", false) {
        @Override
        protected CompilerPass create(AbstractCompiler compiler) {
          return new J2clConstantHoisterPass(compiler);
        }
      };

  /** Optimizes J2CL clinit methods. */
  private final PassFactory j2clClinitPass =
      new PassFactory("j2clClinitPass", false) {
        @Override
        protected CompilerPass create(AbstractCompiler compiler) {
          List<Node> changedScopeNodes = compiler.getChangedScopeNodesForPass(getName());
          return new J2clClinitPrunerPass(compiler, changedScopeNodes);
        }
      };

  /** Rewrites J2CL constructs to be more optimizable. */
  private final PassFactory j2clPropertyInlinerPass =
      new PassFactory("j2clES6Pass", true) {
        @Override
        protected CompilerPass create(AbstractCompiler compiler) {
          return new J2clPropertyInlinerPass(compiler);
        }

        @Override
        protected FeatureSet featureSet() {
          return ES8_MODULES;
        }
      };

  /** Rewrites J2CL constructs to be more optimizable. */
  private final PassFactory j2clPass =
      new PassFactory("j2clPass", true) {
        @Override
        protected CompilerPass create(AbstractCompiler compiler) {
          return new J2clPass(compiler);
        }

        @Override
        protected FeatureSet featureSet() {
          return ES8_MODULES;
        }
      };

  private final PassFactory j2clAssertRemovalPass =
      new PassFactory("j2clAssertRemovalPass", true) {
        @Override
        protected CompilerPass create(AbstractCompiler compiler) {
          return new J2clAssertRemovalPass(compiler);
        }
      };

  private final PassFactory j2clSourceFileChecker =
      new PassFactory("j2clSourceFileChecker", true) {
        @Override
        protected CompilerPass create(final AbstractCompiler compiler) {
          return new J2clSourceFileChecker(compiler);
        }

        @Override
        protected FeatureSet featureSet() {
          return FeatureSet.latest();
        }
      };

  private final PassFactory j2clChecksPass =
      new PassFactory("j2clChecksPass", true) {
        @Override
        protected CompilerPass create(final AbstractCompiler compiler) {
          return new J2clChecksPass(compiler);
        }
      };

  private final PassFactory checkConformance =
      new PassFactory("checkConformance", true) {
        @Override
        protected CompilerPass create(final AbstractCompiler compiler) {
          return new CheckConformance(
              compiler, ImmutableList.copyOf(options.getConformanceConfigs()));
        }
      };

  /** Optimizations that output ES6 features. */
  private final PassFactory optimizeToEs6 =
      new PassFactory("optimizeToEs6", true) {
        @Override
        protected CompilerPass create(AbstractCompiler compiler) {
          return new SubstituteEs6Syntax(compiler);
        }

        @Override
        protected FeatureSet featureSet() {
          return ES8_MODULES;
        }
      };

  /** Rewrites goog.module in whitespace only mode */
  private final HotSwapPassFactory whitespaceWrapGoogModules =
      new HotSwapPassFactory("whitespaceWrapGoogModules") {
        @Override
        protected HotSwapCompilerPass create(AbstractCompiler compiler) {
          return new WhitespaceWrapGoogModules(compiler);
        }

        @Override
        protected FeatureSet featureSet() {
          return ES8_MODULES;
        }
      };

  private final PassFactory removeSuperMethodsPass =
      new PassFactory(PassNames.REMOVE_SUPER_METHODS, true) {
        @Override
        protected CompilerPass create(AbstractCompiler compiler) {
          return new RemoveSuperMethodsPass(compiler);
        }
      };

  private final PassFactory rewriteCommonJsModules =
      new PassFactory(PassNames.REWRITE_COMMON_JS_MODULES, true) {
        @Override
        protected CompilerPass create(AbstractCompiler compiler) {
          return new ProcessCommonJSModules(compiler);
        }

        @Override
        public FeatureSet featureSet() {
          return ES8_MODULES;
        }
      };

  private final PassFactory rewriteScriptsToEs6Modules =
      new PassFactory(PassNames.REWRITE_SCRIPTS_TO_ES6_MODULES, true) {
        @Override
        protected CompilerPass create(AbstractCompiler compiler) {
          return new Es6RewriteScriptsToModules(compiler);
        }

        @Override
        protected FeatureSet featureSet() {
          return ES8_MODULES;
        }
      };
}<|MERGE_RESOLUTION|>--- conflicted
+++ resolved
@@ -205,11 +205,6 @@
   @Override
   protected List<PassFactory> getWhitespaceOnlyPasses() {
     List<PassFactory> passes = new ArrayList<>();
-<<<<<<< HEAD
-    if (options.processCommonJSModules) {
-      passes.add(rewriteCommonJsModules);
-    }
-=======
 
     if (options.processCommonJSModules) {
       passes.add(rewriteCommonJsModules);
@@ -217,7 +212,6 @@
       passes.add(rewriteScriptsToEs6Modules);
     }
 
->>>>>>> 5e4850cf
     if (options.wrapGoogModulesForWhitespaceOnly) {
       passes.add(whitespaceWrapGoogModules);
     }
