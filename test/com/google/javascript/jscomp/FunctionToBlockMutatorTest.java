/*
 * Copyright 2009 The Closure Compiler Authors.
 *
 * Licensed under the Apache License, Version 2.0 (the "License");
 * you may not use this file except in compliance with the License.
 * You may obtain a copy of the License at
 *
 *     http://www.apache.org/licenses/LICENSE-2.0
 *
 * Unless required by applicable law or agreed to in writing, software
 * distributed under the License is distributed on an "AS IS" BASIS,
 * WITHOUT WARRANTIES OR CONDITIONS OF ANY KIND, either express or implied.
 * See the License for the specific language governing permissions and
 * limitations under the License.
 */


package com.google.javascript.jscomp;

import static com.google.common.base.Preconditions.checkState;

import com.google.common.base.Joiner;
import com.google.javascript.jscomp.AbstractCompiler.LifeCycleStage;
import com.google.javascript.jscomp.NodeTraversal.Callback;
import com.google.javascript.rhino.IR;
import com.google.javascript.rhino.Node;
import com.google.javascript.rhino.Token;
import junit.framework.TestCase;

/**
 * @author johnlenz@google.com (John Lenz)
 */
public final class FunctionToBlockMutatorTest extends TestCase {
  protected static final Joiner LINE_JOINER = Joiner.on('\n');

  public void testMutateNoReturnWithoutResultAssignment() {
    helperMutate(
        "function foo(){}; foo();",
        "{}",
        "foo");
  }

  public void testMutateNoReturnWithResultAssignment() {
    helperMutate(
        "function foo(){}; var result = foo();",
        "{result = void 0}",
        "foo", true, false);
  }


  public void testMutateNoValueReturnWithoutResultAssignment() {
    helperMutate(
        "function foo(){return;}; foo();",
        "{}",
        "foo", null);
  }

  public void testMutateNoValueReturnWithResultAssignment() {
    helperMutate(
        "function foo(){return;}; var result = foo();",
        "{result = void 0}",
        "foo");
  }

  public void testMutateValueReturnWithoutResultAssignment() {
    helperMutate(
        "function foo(){return true;}; foo();",
        "{true;}",
        "foo", null);
  }

  public void testMutateValueReturnWithResultAssignment() {
    helperMutate(
        "function foo(){return true;}; var x=foo();",
        "{x=true}",
        "foo", "x", true, false);
  }

  public void testMutateWithMultipleReturns() {
    helperMutate(
        "function foo(){ if (0) {return 0} else {return 1} };" +
          "var result=foo();",
        "{" +
          "JSCompiler_inline_label_foo_0:{" +
            "if(0) {" +
              "result=0; break JSCompiler_inline_label_foo_0" +
            "} else {" +
              "result=1; break JSCompiler_inline_label_foo_0" +
            "} result=void 0" +
          "}" +
        "}",
        "foo", true, false);
  }

  public void testMutateWithParameters1() {
    // Simple call with useless parameter
    helperMutate(
        "function foo(a){return true;}; foo(x);",
        "{true}",
        "foo", null);
  }

  public void testMutateWithParameters2() {
    // Simple call with parameter
    helperMutate(
        "function foo(a){return x;}; foo(x);",
        "{x}",
        "foo", null);
  }

  public void testMutateWithParameters3() {
    // Parameter has side-effects.
    helperMutate(
        "function foo(a){return a;}; " +
        "function x() { foo(x++); }",
        "{x++;}",
        "foo", null);
  }

  public void testMutate8() {
    // Parameter has side-effects.
    helperMutate(
        "function foo(a){return a+a;}; foo(x++);",
        "{var a$jscomp$inline_0 = x++;" +
            "a$jscomp$inline_0 + a$jscomp$inline_0;}",
        "foo", null);
  }

  public void testMutateInitializeUninitializedVars1() {
    helperMutate(
        "function foo(a){var b;return a;}; foo(1);",
        "{var b$jscomp$inline_1=void 0;1}",
        "foo", null, false, true);
  }

  public void testMutateInitializeUninitializedVars2() {
    helperMutate(
        "function foo(a){for(var b in c)return a;}; foo(1);",
        "{JSCompiler_inline_label_foo_2:" +
          "{" +
            "for(var b$jscomp$inline_1 in c){" +
                "1;break JSCompiler_inline_label_foo_2" +
             "}" +
          "}" +
        "}",
        "foo", null);
  }

  public void testMutateCallInLoopVars1() {
    // baseline: outside a loop, the constant remains constant.
    boolean callInLoop = false;
    helperMutate(
        "function foo(a){var B = bar(); a;}; foo(1);",
        "{var B$jscomp$inline_1=bar(); 1;}",
        "foo", null, false, callInLoop);
    // ... in a loop, the constant-ness is removed.
    // TODO(johnlenz): update this test to look for the const annotation.
    callInLoop = true;
    helperMutate(
        "function foo(a){var B = bar(); a;}; foo(1);",
        "{var B$jscomp$inline_1 = bar(); 1;}",
        "foo", null, false, callInLoop);
  }

  public void testMutateFunctionDefinition() {
     // function declarations are rewritten as function
     // expressions
     helperMutate(
        "function foo(a){function g(){}}; foo(1);",
        "{var g$jscomp$inline_1=function(){};}",
        "foo", null);
  }

  public void testMutateFunctionDefinitionHoisting() {
<<<<<<< HEAD
    // function declarations are rewritten as function
    // expressions
    helperMutate(
        "function foo(a){var a = g(); function g(){} function h(){} function i(){}}; foo(1);",
        "{var a$jscomp$inline_0=1; var g$jscomp$inline_1=function(){}; var h$jscomp$inline_1=function(){};" +
        "var i$jscomp$inline_1=function(){};a$jscomp$inline_0 = g$jscomp$inline_1();}",
=======
    helperMutate(
        LINE_JOINER.join(
            "function foo(a){",
            "  var b = g(a);",
            "  function g(c){ return c; }",
            "  var c = i();",
            "  function h(){}",
            "  function i(){}",
            "}",
            "foo(1);"),
        LINE_JOINER.join(
            "{",
            "  var g$jscomp$inline_2=function(c$jscomp$inline_6) {return c$jscomp$inline_6};",
            "  var h$jscomp$inline_4=function(){};",
            "  var i$jscomp$inline_5=function(){};",
            "  var b$jscomp$inline_1=g$jscomp$inline_2(1);",
            "  var c$jscomp$inline_3=i$jscomp$inline_5();",
            "}"),
>>>>>>> d040afaf
        "foo", null);
  }

  public void helperMutate(
      String code, final String expectedResult, final String fnName) {
    helperMutate(code, expectedResult, fnName, false, false);
  }

  public void helperMutate(
      String code, final String expectedResult, final String fnName,
      final boolean needsDefaultResult,
      final boolean isCallInLoop) {
    helperMutate(code, expectedResult, fnName,
        "result", needsDefaultResult, isCallInLoop);
  }

  public void helperMutate(
      String code, final String expectedResult, final String fnName,
      final String resultName) {
    helperMutate(code, expectedResult, fnName, resultName, false, false);
  }

  private void validateSourceInfo(Compiler compiler, Node subtree) {
    (new LineNumberCheck(compiler)).setCheckSubTree(subtree);
    // Source information problems are reported as compiler errors.
    if (compiler.getErrorCount() != 0) {
      String msg = "Error encountered: ";
      for (JSError err : compiler.getErrors()) {
        msg += err + "\n";
      }
      assertEquals(msg, 0, compiler.getErrorCount());
    }
  }

  public void helperMutate(
      String code, final String expectedResult, final String fnName,
      final String resultName,
      final boolean needsDefaultResult,
      final boolean isCallInLoop) {
    final Compiler compiler = new Compiler();
    final FunctionToBlockMutator mutator = new FunctionToBlockMutator(
        compiler, compiler.getUniqueNameIdSupplier());
    Node expectedRoot = parse(compiler, expectedResult);
    checkState(compiler.getErrorCount() == 0);
    final Node expected = expectedRoot.getFirstChild();
    final Node script = parse(compiler, code);
    checkState(compiler.getErrorCount() == 0);

    compiler.externsRoot = new Node(Token.ROOT);
    compiler.jsRoot = IR.root(script);
    compiler.externAndJsRoot = IR.root(compiler.externsRoot, compiler.jsRoot);
    MarkNoSideEffectCalls mark = new MarkNoSideEffectCalls(compiler);
    mark.process(compiler.externsRoot, compiler.jsRoot);

    final Node fnNode = findFunction(script, fnName);

    // Fake precondition.
    compiler.setLifeCycleStage(LifeCycleStage.NORMALIZED);

    // inline tester
    Method tester = new Method() {
      @Override
      public boolean call(NodeTraversal t, Node n, Node parent) {

        Node result = mutator.mutate(
            fnName, fnNode, n, resultName,
            needsDefaultResult, isCallInLoop);
        validateSourceInfo(compiler, result);
        String explanation = expected.checkTreeEquals(result);
        assertNull("\nExpected: " + compiler.toSource(expected) +
            "\nResult: " + compiler.toSource(result) +
            "\n" + explanation, explanation);
        return true;
      }
    };

    compiler.resetUniqueNameId();
    TestCallback test = new TestCallback(fnName, tester);
    NodeTraversal.traverseEs6(compiler, script, test);
  }

  interface Method {
    boolean call(NodeTraversal t, Node n, Node parent);
  }

  static class TestCallback implements Callback {

    private final String callname;
    private final Method method;
    private boolean complete = false;

    TestCallback(String callname, Method method) {
      this.callname = callname;
      this.method = method;
    }

    @Override
    public boolean shouldTraverse(
        NodeTraversal nodeTraversal, Node n, Node parent) {
      return !complete;
    }

    @Override
    public void visit(NodeTraversal t, Node n, Node parent) {
      if (n.isCall()) {
        Node first = n.getFirstChild();
        if (first.isName() &&
            first.getString().equals(callname)) {
          complete = method.call(t, n, parent);
        }
      }

      if (parent == null) {
        assertTrue(complete);
      }
    }
  }

  private static Node findFunction(Node n, String name) {
    if (n.isFunction()) {
      if (n.getFirstChild().getString().equals(name)) {
        return n;
      }
    }

    for (Node c : n.children()) {
      Node result = findFunction(c, name);
      if (result != null) {
        return result;
      }
    }

    return null;
  }

  private static Node parse(Compiler compiler, String js) {
    Node n = compiler.parseTestCode(js);
    assertEquals(0, compiler.getErrorCount());
    return n;
  }
}<|MERGE_RESOLUTION|>--- conflicted
+++ resolved
@@ -172,14 +172,6 @@
   }
 
   public void testMutateFunctionDefinitionHoisting() {
-<<<<<<< HEAD
-    // function declarations are rewritten as function
-    // expressions
-    helperMutate(
-        "function foo(a){var a = g(); function g(){} function h(){} function i(){}}; foo(1);",
-        "{var a$jscomp$inline_0=1; var g$jscomp$inline_1=function(){}; var h$jscomp$inline_1=function(){};" +
-        "var i$jscomp$inline_1=function(){};a$jscomp$inline_0 = g$jscomp$inline_1();}",
-=======
     helperMutate(
         LINE_JOINER.join(
             "function foo(a){",
@@ -198,7 +190,6 @@
             "  var b$jscomp$inline_1=g$jscomp$inline_2(1);",
             "  var c$jscomp$inline_3=i$jscomp$inline_5();",
             "}"),
->>>>>>> d040afaf
         "foo", null);
   }
 
