--- conflicted
+++ resolved
@@ -1512,22 +1512,6 @@
         AbstractCommandLineRunner.getBuiltinExterns(options.getEnvironment());
     Compiler compiler = new Compiler();
     Result result = compiler.compile(externs, ImmutableList.copyOf(sources), options);
-<<<<<<< HEAD
-    assertTrue(Joiner.on(",").join(result.errors), result.success);
-    String outputSource = compiler.toSource();
-    assertThat(outputSource).isEqualTo(Joiner.on("").join(
-        "var module$b$c={};",
-        "window[\"BEFOREA\"]=true;",
-        "var $jscompDefaultExport$$module$b$c={",
-        "settings:{inUse:Boolean(document.documentElement[\"attachShadow\"])}};",
-        "module$b$c.default=$jscompDefaultExport$$module$b$c;",
-        "if(module$b$c.default.settings.inUse)window[\"E\"]=true;",
-        "window[\"A\"]=true;",
-        "window[\"B\"]=true;",
-        "window[\"E\"]=false;",
-        "window[\"C\"]=true;",
-        "window[\"D\"]=true;"));
-=======
     assertTrue(result.success);
 
     List<String> orderedInputs = new ArrayList<>();
@@ -1585,6 +1569,5 @@
       assertThat(orderedInputs.indexOf("base.js")).isLessThan(orderedInputs.indexOf("entry.js"));
       assertThat(orderedInputs.indexOf("base.js")).isLessThan(orderedInputs.indexOf("test.js"));
     }
->>>>>>> 69f08230
   }
 }